--- conflicted
+++ resolved
@@ -77,16 +77,7 @@
     sys.path.insert(0,mbuild_install_path)
 
 def work():
-<<<<<<< HEAD
-    if sys.version_info[0] == 3:
-        if sys.version_info[1] < 4:
-            fatal("Need python version 3.4 or later.")
-    else:
-        fatal("Need python version 3.4 or later.")
-
-=======
     genutil.check_python_version(3,9)
->>>>>>> d4d50200
     try:
         find_mbuild_import()
     except:
