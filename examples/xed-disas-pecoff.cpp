/*BEGIN_LEGAL

Copyright (c) 2019 Intel Corporation

  Licensed under the Apache License, Version 2.0 (the "License");
  you may not use this file except in compliance with the License.
  You may obtain a copy of the License at

      http://www.apache.org/licenses/LICENSE-2.0

  Unless required by applicable law or agreed to in writing, software
  distributed under the License is distributed on an "AS IS" BASIS,
  WITHOUT WARRANTIES OR CONDITIONS OF ANY KIND, either express or implied.
  See the License for the specific language governing permissions and
  limitations under the License.

END_LEGAL */
/// @file xed-disas-pecoff.cpp

//// ONLY COMPILES IF -mno-cygwin is thrown on to GCC compilations
extern "C" {
#include "xed/xed-interface.h"  // for XED_DECODER
}
#if defined(XED_DECODER)
#include <cassert>
#include <cstdio>

#if defined(XED_MSVC8_OR_LATER) && !defined(XED_64B)
    // to enable the wow64 redirection function on MSVC8
#   define  _WIN32_WINNT 0x0501
#endif
#include <windows.h>
#include <winnt.h>

// xed headers -- THESE MUST BE AFTER THE WINDOWS HEADERS

extern "C" {
#include "xed-disas-pecoff.h"

// This really must be after the windows.h include
#include "xed-symbol-table.h"
}

#if defined(XED_DBGHELP)
# include "udhelp.H" // dbghelp interface
#endif
using namespace std;

static void
windows_error(const char* syscall,
              const char* filename)
{
  printf("Mapped file:: %s",syscall);
  printf(" for file %s failed: ", filename);
  switch (GetLastError())
    {
    case 2:
      printf("File not found");
      break;
    case 3:
      printf("Path not found");
      break;
    case 5:
      printf("Access denied");
      break;
    case 15:
      printf("Invalid drive");
      break;
    default:
      printf("error code %u",
             XED_STATIC_CAST(xed_uint32_t,GetLastError()));
      break;
    }
  xedex_derror("Exiting.");
}

typedef int (WINAPI *fptr_t)(void*);

static fptr_t find_fn_ptr(const char* function_name)  {
   fptr_t p;

   p = (fptr_t) GetProcAddress(
                   GetModuleHandle(TEXT("kernel32.dll")),
                   function_name);
   return p;
}

static int find_wow64_redir(fptr_t* disable, fptr_t* revert) {
   *disable = find_fn_ptr("Wow64DisableWow64FsRedirection");
   *revert  = find_fn_ptr("Wow64RevertWow64FsRedirection");
   if (*disable && *revert)
       return 1; // success
   return 0;
}

class pecoff_reader_t
{
  /// NT handle for the open file.
  void* file_handle_;

  /// NT handle for the memory mapping.
  void* map_handle_;

  void* base_;
  xed_bool_t okay_;
  xed_bool_t sixty_four_bit_;

  const IMAGE_FILE_HEADER* ifh;
  const IMAGE_SECTION_HEADER* hdr;
  const IMAGE_SECTION_HEADER* orig_hdr;
  unsigned int nsections;
  xed_uint64_t image_base;
  xed_bool_t verbose;


public:
  xed_uint32_t section_index;

  pecoff_reader_t(int arg_verbose=1)
  {
#ifdef PYTHON
    verbose = 0;
#else
    verbose = arg_verbose;
#endif
    init();
  }
  ~pecoff_reader_t()
  {
    close();
  }

  void* base() const { return base_; }
  xed_bool_t okay() const { return okay_; }
  xed_bool_t sixty_four_bit() const { return sixty_four_bit_; }

  void
  init()
  {
    file_handle_ = INVALID_HANDLE_VALUE;
    map_handle_ = INVALID_HANDLE_VALUE;
    base_ = 0;
    okay_ = false;
    sixty_four_bit_ = false;
<<<<<<< HEAD

=======
    
    ifh=0;
>>>>>>> 9fc12ab6
    hdr=0;
    orig_hdr=0;
    nsections=0;
    image_base=0;
    section_index=0;
  }

  void
  close()
  {
    if (base_)
      {
        UnmapViewOfFile(base_);
      }
    if (map_handle_ != INVALID_HANDLE_VALUE)
      {
        CloseHandle(map_handle_);
      }
    if (file_handle_ != INVALID_HANDLE_VALUE)
      {
        CloseHandle(file_handle_);
      }

    init();
  }


  xed_bool_t
  map_region(const char* input_file_name,
             void*& vregion,
             xed_uint32_t& len)
  {
    okay_ = false;

#if defined(XED_MSVC8_OR_LATER) && !defined(XED_64B)
    bool disabled_redirection = false;
    void* old=0;
    fptr_t disable, revert;
    if (find_wow64_redir(&disable, &revert))
        if ( (*disable)(&old) )
            disabled_redirection = true;
#endif

    file_handle_ = CreateFileA(input_file_name,
                              GENERIC_READ,
                              FILE_SHARE_READ,
                              NULL,
                              OPEN_EXISTING,
                              FILE_FLAG_NO_BUFFERING + FILE_ATTRIBUTE_READONLY,
                              NULL);

#if defined(XED_MSVC8_OR_LATER) && !defined(XED_64B)
    if (disabled_redirection) {
      if (! (*revert)(old)) {
          fprintf(stderr,"Could not re-enable wow64 redirection. Dying...\n");
          exit(1);
      }
    }
#endif
    if (file_handle_ == INVALID_HANDLE_VALUE)  {
      windows_error("CreateFile", input_file_name);
    }

    map_handle_ = CreateFileMapping(file_handle_,
                                    NULL,
                                    PAGE_READONLY,
                                    0,
                                    0,
                                    NULL);

    if (map_handle_ == INVALID_HANDLE_VALUE)   {
      windows_error("CreateFileMapping", input_file_name);
    }

    base_ = MapViewOfFile(map_handle_,
                          FILE_MAP_READ, 0, 0, 0);
    if (base_ != NULL)   {
      okay_ = true;
      vregion = base_;
      len = 0; //FIXME
      return true;
    }
    CloseHandle(map_handle_);
    map_handle_ = INVALID_HANDLE_VALUE;

    CloseHandle(file_handle_);
    file_handle_ = INVALID_HANDLE_VALUE;
    return false;

  }


  xed_bool_t read_header() {
    if (! parse_nt_file_header(&nsections, &image_base, &hdr)) {
      xedex_derror("Could not read nt file header");
      return false;
    }

    orig_hdr=hdr;
    return true;
  }


  void read_coff_symbols() {
      xed_uint32_t i;
      xed_uint32_t sym_offset = ifh->PointerToSymbolTable;
      xed_uint32_t nsym = ifh->NumberOfSymbols;
      PIMAGE_SYMBOL p = (PIMAGE_SYMBOL)((char*)base() + sym_offset);
      char* string_table_base = (char*)(p+nsym);
      for(i=0;i<nsym;i++) {
          printf("%5d: ", (int)i);
          printf(" Value: %08x", (int) p[i].Value);
          printf(" Section: %4d", p[i].SectionNumber);
          printf(" Type: %04x", p[i].Type);
          printf(" StgCls: %02x ", p[i].StorageClass);
          if (p[i].N.Name.Short == 0) {
              int k=0;
              char* str = string_table_base + p[i].N.LongName[1];

              //FIXME: not handling BIG string tables
              if (sizeof(void*) == 4)
                  assert( p[i].N.LongName[0] == 0);

              printf("[");
              while(*str && k < 100) {
                  printf("%c",*str);
                  str++;
                  k++;
              }
              printf("]");
          }
          else {
              int j;
              printf("[");
              for(j=0;j<8;j++) {
                  char c = p[i].N.ShortName[j];
                  if (c)
                      printf("%c", c);
                  else
                      break;
              }
              printf("]");
          }

          printf("\n");
          i += p[i].NumberOfAuxSymbols;
      }
  }


  void print_section_headers() {
    const IMAGE_SECTION_HEADER* jhdr = orig_hdr;
    for (unsigned int j = 0; j < nsections; j++, jhdr++)   {
        printf("# SECNAME  %u",j);
        printf(XED_FMT_X, (unsigned int) jhdr->Characteristics);
        if ((jhdr->Characteristics & IMAGE_SCN_CNT_CODE) == IMAGE_SCN_CNT_CODE)
        {
            printf(" CODE");
            xed_uint8_t* section_start;
            xed_uint32_t section_size;
            xed_uint64_t virtual_addr;

            virtual_addr  = jhdr->VirtualAddress  + image_base;
            section_size = (jhdr->Misc.VirtualSize > 0 ?
                            jhdr->Misc.VirtualSize
                            : jhdr->SizeOfRawData);
            section_start = (xed_uint8_t*)ptr_add(base_,
                                                  jhdr->PointerToRawData);

            printf(" VAddr    " XED_FMT_LX16, virtual_addr);
            printf(" SecStart %p" , section_start);
            printf(" %016I64x" , (xed_uint64_t)jhdr->PointerToRawData);
            printf(" SecSize  " XED_FMT_08X,section_size);
        }
        printf("\n");
    }
  }

  xed_bool_t
  module_section_info(
                      const char* secname,
                      xed_uint8_t*& section_start,
                      xed_uint32_t& section_size,
                      xed_uint64_t& virtual_addr)
  {
    unsigned int i,ii;
    char my_name[IMAGE_SIZEOF_SHORT_NAME];
    unsigned int match_len = 0;

    // Extract the name into a 0-padded 8 byte string.
    if (secname) {
      memset(my_name,0,IMAGE_SIZEOF_SHORT_NAME);
      for( i=0;i<IMAGE_SIZEOF_SHORT_NAME;i++)   {
        my_name[i] = secname[i];
        if (secname[i] == 0)
          break;
      }
      // match the substring that starts with the given target_section_name
      match_len = static_cast<unsigned int>(strlen(secname));
      if (match_len > IMAGE_SIZEOF_SHORT_NAME)
        match_len = IMAGE_SIZEOF_SHORT_NAME;
    }

    // There are section names that LOOK like .text$x but they really have
    // a null string embedded in them. So when you strcmp, you hit the
    // null.


    for ( ii = section_index; ii < nsections; ii++, hdr++)
    {
      int found = 0;
      if (hdr->SizeOfRawData == 0)
        continue;
      /* If no section name, match codde sections.  If we have a
         section name that matches , just disasssemble whatever they
         want. */
      if (secname==0) {
          if ((hdr->Characteristics & IMAGE_SCN_CNT_CODE) ==
              IMAGE_SCN_CNT_CODE)
              found = 1;
      }
      else if (strncmp(reinterpret_cast<const char*>(hdr->Name),
                       my_name, match_len) == 0)
      {
          found = 1;
      }
      if (found) {
            // Found it.  Extract the info and return.
            virtual_addr  = hdr->VirtualAddress  + image_base;
            section_size = (hdr->Misc.VirtualSize > 0 ?
                            hdr->Misc.VirtualSize
                            : hdr->SizeOfRawData);
            section_start = (xed_uint8_t*)ptr_add(base_,
                                                  hdr->PointerToRawData);
            section_index = ii+1;
            hdr++;
            return true;
      }
    }
    section_index = ii;
    return false;
  }

private:
  static inline const void*
  ptr_add(const void* ptr, unsigned int n)  {
    return static_cast<const char*>(ptr)+n;
  }

  xed_bool_t
  is_valid_module()  {
    // Point to the DOS header and check it.
    const IMAGE_DOS_HEADER* dh = static_cast<const IMAGE_DOS_HEADER*>(base_);
    if (dh->e_magic != IMAGE_DOS_SIGNATURE)
        return false;

    // Point to the PE signature word and check it.
    const DWORD* sig = static_cast<const DWORD*>(ptr_add(base_, dh->e_lfanew));

    // This must be a valid PE file with a valid DOS header.
    if (*sig != IMAGE_NT_SIGNATURE)
        return false;

    return true;
  }
  xed_bool_t
  parse_nt_file_header(unsigned int* pnsections,
                       xed_uint64_t* pimage_base,
                       const IMAGE_SECTION_HEADER** phdr)
  {
    // Oh joy - the format of a .obj file on Windows is *different*
    // from the format of a .exe file.  Deal with that.

    // Check the header to see if this is a valid .exe file
    if (is_valid_module())
      {
        // Point to the DOS header.
        const IMAGE_DOS_HEADER* dh =
            static_cast<const IMAGE_DOS_HEADER*>(base_);

        // Point to the COFF File Header (just after the signature)
        ifh = static_cast<const IMAGE_FILE_HEADER*>(ptr_add(base_,
                                                            dh->e_lfanew + 4));
      }
    else
      {
        // Maybe this is a .obj file, which starts with the image file header
        ifh = static_cast<const IMAGE_FILE_HEADER*>(base_);
      }



#if !defined(IMAGE_FILE_MACHINE_AMD64)
# define IMAGE_FILE_MACHINE_AMD64 0x8664
#endif

    if (ifh->Machine == IMAGE_FILE_MACHINE_I386) {
        if (verbose)
            printf("# IA32 format\n");
        sixty_four_bit_ = false;
    }
    else if (ifh->Machine == IMAGE_FILE_MACHINE_AMD64) {
        if (verbose)
            printf("# Intel64 format\n");
        sixty_four_bit_ = true;
    }
    else  {
        // We only support Windows formats on IA32 and Intel64
        return false;
    }

    *pimage_base = 0;

    // Very important to use the 32b header here because the
    // unqualified IMAGE_OPTIONAL_HEADER gets the wrong version on
    // win64!
    const IMAGE_OPTIONAL_HEADER32* opthdr32
      = static_cast<const IMAGE_OPTIONAL_HEADER32*>(ptr_add(ifh, sizeof(*ifh)));

    // Cygwin's w32api winnt.h header doesn't distinguish 32 and 64b.
#if !defined(IMAGE_NT_OPTIONAL_HDR32_MAGIC)
# define IMAGE_NT_OPTIONAL_HDR32_MAGIC IMAGE_NT_OPTIONAL_HDR_MAGIC
#endif
    // And it lacks the definition for 64b headers
#if !defined(IMAGE_NT_OPTIONAL_HDR64_MAGIC)
# define IMAGE_NT_OPTIONAL_HDR64_MAGIC 0x20b
#endif

    if (ifh->SizeOfOptionalHeader > 0)
      {
        if (opthdr32->Magic == IMAGE_NT_OPTIONAL_HDR32_MAGIC)
          {
            *pimage_base = opthdr32->ImageBase;
          }
        else if (opthdr32->Magic == IMAGE_NT_OPTIONAL_HDR64_MAGIC)
          {
#if defined(_MSC_VER)
# if _MSC_VER >= 1400
            const IMAGE_OPTIONAL_HEADER64* opthdr64 =
                     static_cast<const IMAGE_OPTIONAL_HEADER64*>(
                                            ptr_add(ifh, sizeof(*ifh)));
            *pimage_base = opthdr64->ImageBase;
# else
            xedex_derror("No support for 64b optional headers because "
                         "older MS compilers do not have the type yet");
# endif
#else
            xedex_derror("No support for 64b optional headers because "
                         "cygwin does nt have the type yet");
            return false;
#endif
          }
        else
          {
            // Optional header is not a form we recognize, so punt.
            return false;
          }
      }

    // Point to the first of the Section Headers
    *phdr = static_cast<const IMAGE_SECTION_HEADER*>(ptr_add(opthdr32,
                                                  ifh->SizeOfOptionalHeader));
    *pnsections = ifh->NumberOfSections;
    return true;
  }



};

////////////////////////////////////////////////////////////////////////////
#if defined(XED_USING_DEBUG_HELP)
static dbg_help_client_t dbg_help;

extern "C" void
print_file_and_line(xed_uint64_t addr)
{
    char* filename;
    xed_uint32_t line, column;

    if (dbg_help.get_file_and_line(addr, &filename, &line, &column))
    {
        if (column)
            printf( " # %s:%d.%d", filename, line, column);
        else
            printf( " # %s:%d", filename, line);
        free(filename);
    }
}

char* windows_symbols_callback(xed_uint64_t addr, void* closure) {
    dbg_help_client_t* p = (dbg_help_client_t*)closure;
    char buffer[2000];
    int r = p->get_symbol(addr, buffer, sizeof(char)*2000);
    if (r == 0) {
        int n = (int)strlen(buffer)+1;
        char* symbol = new char[n];
        symbol[0]=0;
        xed_strncat(symbol, buffer, n);
        return symbol;
    }
    else {
        return 0;
    }
}

int xed_pecoff_callback_function(
    xed_uint64_t address,
    char* symbol_buffer,
    xed_uint32_t buffer_length,
    xed_uint64_t* offset,
    void* caller_data)
{
    dbg_help_client_t* p = (dbg_help_client_t*)caller_data;
    int r = p->get_symbol(address, symbol_buffer, buffer_length, offset);
    if (r == 0)
        return 1;
    return 0;
}
#endif

void xed_disas_pecoff_init() {
#if defined(XED_USING_DEBUG_HELP)
    if (dbg_help.valid()) {
        //xed_register_disassembly_callback(xed_pecoff_callback_function);
        xed_register_disassembly_callback(xed_disassembly_callback_function);
    }
#endif
}

bool dot_obj(const char* s) {
    int len = (int)strlen(s);
    const char* p = s + len - 4;
    if (strcmp(p,".obj") == 0 ||
        strcmp(p,".OBJ") == 0)
        return true;
    return false;
}

void
process_pecoff(xed_uint8_t* start,
               unsigned int length,
               xed_disas_info_t& decode_info,
               pecoff_reader_t& reader)
{
  xed_uint8_t* section_start = 0;
  xed_uint32_t section_size = 0;
  xed_uint64_t runtime_vaddr  = 0;

  xed_bool_t okay = true;
  xed_bool_t found = false;
#if defined(XED_USING_DEBUG_HELP)
  int init_ok = dbg_help.init( decode_info.input_file_name,
                               decode_info.symbol_search_path);
  if (init_ok == 0) {
     if (CLIENT_VERBOSE0)   {
         if (dot_obj(decode_info.input_file_name))
             fprintf(stderr,
                     "WARNING: No COFF symbol support yet for OBJ files.\n");
         else
             fprintf(stderr,
                     "WARNING: DBGHELP initialization failed. "
                     "Please copy the appropriate\n"
                     "  (ia32,intel64) dbghelp.dll to the directory "
                     "where your xed.exe exists.\n"
                     "   Version 6.9.3.113 or later is required.\n");
         fflush(stderr);
     }
  }
#endif
  xed_disas_pecoff_init();

  while(okay) {
      okay = reader.module_section_info(decode_info.target_section,
                                        section_start,
                                        section_size,
                                        runtime_vaddr);
      if (okay) {
#ifndef PYTHON
          if (decode_info.xml_format == 0)
              printf ("# SECTION %u\n", reader.section_index-1);
#endif
          found = true;

          decode_info.s = XED_REINTERPRET_CAST(unsigned char*,start);
          decode_info.a =
              XED_REINTERPRET_CAST(unsigned char*,section_start);
          decode_info.q = XED_REINTERPRET_CAST(unsigned char*,
                                      section_start + section_size);

          decode_info.runtime_vaddr = runtime_vaddr + decode_info.fake_base;
          decode_info.runtime_vaddr_disas_start = decode_info.addr_start;
          decode_info.runtime_vaddr_disas_end = decode_info.addr_end;

#if defined(XED_USING_DEBUG_HELP)
          if (dbg_help.valid()) {
              decode_info.line_number_info_fn = print_file_and_line;

              // This version is slow
              //decode_info.symfn = windows_symbols_callback;
              //decode_info.caller_symbol_data = &dbg_help;

              // This version is faster
              decode_info.symfn = get_symbol;
              decode_info.caller_symbol_data = &(dbg_help.sym_tab);
          }
#endif

          xed_disas_test(&decode_info);
      }
  }
  if (!found)
      xedex_derror("text section not found");
#if defined(XED_USING_DEBUG_HELP)
  if (dbg_help.valid())
      dbg_help.cleanup();
#endif
  (void) length;
}




extern "C" void
xed_disas_pecoff(xed_disas_info_t* fi)
{
  xed_uint8_t* region = 0;
  void* vregion = 0;
  xed_uint32_t len = 0;
  pecoff_reader_t image_reader(fi->xml_format==0);
  xed_bool_t okay = image_reader.map_region(fi->input_file_name,
                                            vregion,
                                            len);
  if (!okay)
    xedex_derror("image read failed");
  if (CLIENT_VERBOSE1)
    printf("Mapped image\n");
  image_reader.read_header();
  //image_reader.print_section_headers();

  //image_reader.read_coff_symbols();
  region = XED_REINTERPRET_CAST(xed_uint8_t*,vregion);

  if (image_reader.sixty_four_bit() &&
      fi->sixty_four_bit == 0 &&
      fi->use_binary_mode)
  {
      /* modify the default dstate values because we were not expecting a
       * 64b binary */
      fi->dstate.mmode = XED_MACHINE_MODE_LONG_64;
  }

  process_pecoff(region, len,  *fi, image_reader);
  if (fi->xml_format == 0)
      xed_print_decode_stats(fi);
}



#endif<|MERGE_RESOLUTION|>--- conflicted
+++ resolved
@@ -142,12 +142,8 @@
     base_ = 0;
     okay_ = false;
     sixty_four_bit_ = false;
-<<<<<<< HEAD
-
-=======
-    
+
     ifh=0;
->>>>>>> 9fc12ab6
     hdr=0;
     orig_hdr=0;
     nsections=0;
