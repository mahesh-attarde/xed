--- conflicted
+++ resolved
@@ -1,8 +1,4 @@
-<<<<<<< HEAD
-/*BEGIN_LEGAL
-=======
 /* BEGIN_LEGAL 
->>>>>>> d4d50200
 
 Copyright (c) 2023 Intel Corporation
 
@@ -354,13 +350,10 @@
     // There are section names that LOOK like .text$x but they really have
     // a null string embedded in them. So when you strcmp, you hit the
     // null.
-<<<<<<< HEAD
-=======
     
     // upper bound on possibly tainted variable - modern versions of the Windows os have relaxed the limitation of max 96 sections, 
     // and can handle PE files with more than 96 sections. But a good practice is to avoid excessive numbers of sections
     assert(nsections <= 200);  
->>>>>>> d4d50200
 
 
     for ( ii = section_index; ii < nsections; ii++, hdr++)
@@ -518,7 +511,6 @@
     *phdr = static_cast<const IMAGE_SECTION_HEADER*>(ptr_add(opthdr32,
                                                   ifh->SizeOfOptionalHeader));
     *pnsections = ifh->NumberOfSections;
-    assert(*pnsections <= 200);
     return true;
   }
 
