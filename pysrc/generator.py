#!/usr/bin/env python
# -*- python -*-

#BEGIN_LEGAL
#
<<<<<<< HEAD
#Copyright (c) 2022 Andreas Abel
#
#This file has been modified by Andreas Abel.
#
#Original copyright notice:
#
#Copyright (c) 2019 Intel Corporation
=======
#Copyright (c) 2024 Intel Corporation
>>>>>>> d4d50200
#
#  Licensed under the Apache License, Version 2.0 (the "License");
#  you may not use this file except in compliance with the License.
#  You may obtain a copy of the License at
#
#      http://www.apache.org/licenses/LICENSE-2.0
#
#  Unless required by applicable law or agreed to in writing, software
#  distributed under the License is distributed on an "AS IS" BASIS,
#  WITHOUT WARRANTIES OR CONDITIONS OF ANY KIND, either express or implied.
#  See the License for the specific language governing permissions and
#  limitations under the License.
#
#END_LEGAL


############################################################################
## this is the main generator and the decoder generator.
## the main data structures are:
##
## class all_generator_info_t(object):
##    the catch-all for all state  -- at least it tries to be.
##
## class generator_common_t(object):
## class generator_info_t(generator_common_t):
##    each generator has a parser
##
## class parser_t(object):
##
## which contains:
##
## class partitionable_info_t(object):
## class instruction_info_t(partitionable_info_t):
##
## class nonterminal_info_t(object):
## class nonterminal_dict_t(object):

## class bits_list_t(object):
##
## contains a list of:
##
## class bit_info_t(object):

## class state_info_t(object):
## class prebinding_t(object):
## class opnds.operand_info_t(object):
## class graph_node(object):

## class code_gen_dec_args_t(object):
## class table_init_object_t(object):
## class bit_group_info_t(object):
## class reg_info_t(object):
## class width_info_t(object):
############################################################################
from __future__ import print_function
import os
import sys
import copy
import glob
import re
import optparse
import collections
from typing import Optional

<<<<<<< HEAD
############################################################################
## XED-to-XML code
############################################################################
from collections import defaultdict
from itertools import chain, combinations
from xml.etree.ElementTree import Element, SubElement, Comment, tostring
from xml.etree import ElementTree
from xml.dom import minidom

# from https://docs.python.org/3/library/itertools.html#itertools-recipes
def powerset(iterable):
    "powerset([1,2,3]) --> () (1,) (2,) (3,) (1,2) (1,3) (2,3) (1,2,3)"
    s = list(iterable)
    return chain.from_iterable(combinations(s, r) for r in range(len(s)+1))

# modified from datafiles/avx512f/avx512-strings.txt
BCASTSTR = {
    0 : '',
    1 : '{1to16}',
    2 : '{4to16}',
    3 : '{1to8}',
    4 : '{4to8}',
    5 : '{1to8}',
    6 : '{4to8}',
    7 : '{2to16}',
    8 : '{2to8}',
    9 : '{8to16}',
    10 : '{1to4}',
    11 : '{1to2}',
    12 : '{2to4}',
    13 : '{1to4}',
    14 : '{1to8}',
    15 : '{1to16}',
    16 : '{1to32}',
    17 : '{1to16}',
    18 : '{1to32}',
    19 : '{1to64}',
    20 : '{2to4}',
    21 : '{2to8}',
    22 : '{1to2}',
    23 : '{1to2}',
    24 : '{1to4}',
    25 : '{1to8}',
    26 : '{1to2}',
    27 : '{1to4}',
}


def isInconsistent(bit, token, value):
   if bit.is_operand_decider and bit.token == token:
      if bit.test == 'eq':
         if bit.requirement != value:
            return True
      if bit.test == 'ne':
         if bit.requirement == value:
            return True
   return False


def getAllRegisterNamesForOperand(operand, agi, mask, multireg, EOSZ=None, rex=None, highLow=None, rmBits=None):
   if operand.type == 'nt_lookup_fn':
      o = operand.lookupfn_name

      returnList = []
      for rule in agi.generator_dict[o].parser_output.instructions:
         admissibleRule = True
         rexFound = False
         for b in rule.ipattern.bits:
            if isInconsistent(b, 'MODE', 2) or isInconsistent(b, 'EASZ', 3):
               admissibleRule = False
               break
            if isInconsistent(b, 'EOSZ', EOSZ):
               admissibleRule = False
               break
            if ('REX' in b.token) and isInconsistent(b, b.token, 0):
               rexFound = True
            if (rmBits is not None) and all(isInconsistent(b, 'RM', rb) for rb in rmBits):
               admissibleRule = False
               break

         if (rex is not None) and (rex != int(rexFound)):
            admissibleRule = False

         if not admissibleRule: continue

         returnList.extend(getAllRegisterNamesForOperand(rule.operands[0], agi, mask, multireg, EOSZ, rex, highLow, rmBits))
      return returnList
   elif operand.type == 'reg':
      o = operand.bits.upper()
      o = re.sub('XED_REG_','',o)
      o = re.sub('MMX','MM',o)
      if o.startswith('ST') and not o.startswith('STA'):
         o = re.sub('ST','ST(',o) + ')'
      if o == 'ERROR':
         return []
      if (highLow == 'low') and (o in ['AH', 'BH', 'CH', 'DH']):
         return []
      if (highLow == 'high') and (o not in ['AH', 'BH', 'CH', 'DH']):
         return []
      if mask and o == 'K0':
         return []
      if 'STACK' in o:
         o = 'RSP'
      if multireg:
         if int(re.sub('\D', '', o)) % multireg:
            return []
      return [o]


def hasOperandSensitiveToEOSZ(operands, agi, widths_list_dict):
   for operand in operands:
      widthName = None
      if operand.oc2:
         widthName = operand.oc2.upper()
      elif operand.lookupfn_name not in ['rFLAGS', 'rIP'] and operand.lookupfn_name in agi.extra_widths_nt:
         widthName = agi.extra_widths_nt[operand.lookupfn_name].upper()
      if widthName and widthName not in ['ASZ', 'SSZ'] and len(set(widths_list_dict[widthName])) > 1:
         return True
   return False


def findPossibleValuesForToken(bits, token, externalRequirements, agi):
   state_space = {}

   retSet = set()
   for b in bits:
      localRetSet = set()
      if b.is_operand_decider():
         if b.test == 'eq':
            if b.token in externalRequirements and b.requirement not in externalRequirements[b.token]:
               return None
            else:
               state_space[b.token] = [b.requirement]
         else:
            if b.token not in state_space:
               if b.token not in agi.common.state_space:
                  continue
               state_space[b.token] = list(agi.common.state_space[b.token])
            if b.requirement in state_space[b.token]:
               state_space[b.token].remove(b.requirement)
         if b.token == token:
            localRetSet = set(state_space[token])
      elif b.is_nonterminal():
         gi = agi.generator_dict[b.nonterminal_name()]
         firstValidRule = True
         for rule in gi.parser_output.instructions:
            invalid = False
            for b2 in rule.ipattern.bits:
               if b2.is_operand_decider():
                  if b2.test == 'eq':
                     if ((b2.token in externalRequirements and b2.requirement not in externalRequirements[b2.token]) or
                         (b2.token in state_space and b2.requirement not in state_space[b2.token])):
                        invalid = True
                        break
                  else:
                     if ((b2.token in externalRequirements and b2.requirement in externalRequirements[b2.token]) or
                         (b2.token in state_space and b2.requirement in state_space[b2.token])):
                        invalid = True
                        break
               else:
                  #ToDo
                  pass
            if invalid:
               continue

            for op in rule.operands:
               if op.type == 'imm_const':
                  req = int(op.bits,16)
                  if op.name == token:
                     localRetSet.add(req)
                  if firstValidRule or not op.name in state_space:
                     state_space[op.name] = set()
                  state_space[op.name].add(req)
               # ToDo: other cases
            firstValidRule = False

      if localRetSet:
         retSet = localRetSet
   return retSet


def generateFlagsOperand(ii, XMLOperand, immzero):
   allFlags = set()
   readFlags = set()
   writtenFlags = set()
   conditionallyWrittenFlags = set()
   undefFlags = set()

   for fr in ii.flags_info.flags_recs:
      if immzero and fr.qualifier in ['IMM1', 'IMMx']:
         continue
      for flag_action in fr.flag_actions:
         flag = flag_action.flag.upper()
         allFlags.add(flag)

         if fr.conditional_writes_flags():
            conditionallyWrittenFlags.add(flag)
         if flag_action.reads_flag():
           readFlags.add(flag)
         if flag_action.writes_flag():
            writtenFlags.add(flag)
         if flag_action.makes_flag_undefined():
            undefFlags.add(flag)

   for flag in allFlags:
      modifier = ''
      if flag in undefFlags:
         modifier = 'undef'
      else:
         if flag in readFlags:
            modifier = 'r'
            if flag in writtenFlags:
               modifier += '/'
         if flag in writtenFlags:
            if flag in conditionallyWrittenFlags:
               modifier += 'c'
            modifier += 'w'
      if not modifier: continue
      XMLOperand.attrib['flag_' + flag] = modifier

   if readFlags:
      XMLOperand.attrib['r'] = '1'
   if writtenFlags or undefFlags:
      XMLOperand.attrib['w'] = '1'
   if conditionallyWrittenFlags:
      XMLOperand.attrib['conditionalWrite'] = '1'


def getInstrString(XMLInstr, stringSuffix):
   instrString = XMLInstr.attrib['iclass']
   if instrString.startswith('REP'):
      instrString = instrString.split('_')[1]
   instrString += stringSuffix
   instrString = instrString.upper()
   parList = []
   for opNode in XMLInstr.findall('./operand'):
      if opNode.attrib.get('suppressed', '0') == '1':
         if opNode.text and 'ST(0)' in opNode.text:
               parList.append('ST0')
         else:
            continue
      if opNode.attrib['type'] == 'reg':
         if not ',' in opNode.text:
            parList.append(opNode.text)
         else:
            if 'XMM' in opNode.text:
               parList.append('XMM')
            elif 'YMM' in opNode.text:
               parList.append('YMM')
            elif 'ZMM' in opNode.text:
               parList.append('ZMM')
            elif 'MM' in opNode.text:
               parList.append('MM')
            elif 'K1' in opNode.text:
               parList.append('K')
            elif 'DR' in opNode.text:
               parList.append('DR')
            elif 'CR' in opNode.text:
               parList.append('CR')
            elif 'BND' in opNode.text:
               parList.append('BND')
            elif 'ST' in opNode.text:
               parList.append('ST')
            elif 'CS' in opNode.text:
               parList.append('SEG')
            elif 'AH' in opNode.text:
               parList.append('R8h')
            elif opNode.attrib.get('width', '') == '8':
               parList.append('R8l')
            else:
               parList.append('R' + opNode.attrib.get('width', ''))
      if opNode.attrib['type'] == 'mem':
         if 'VSIB' in opNode.attrib:
            parList.append('VSIB_' + opNode.attrib['VSIB'])
         elif 'moffs' in opNode.attrib:
            parList.append('Moffs' + opNode.attrib['width'])
         elif 'memory-suffix' in opNode.attrib:
            parList.append('M' + opNode.attrib['width'] + '_' + opNode.attrib['memory-suffix'].strip('{}'))
         else:
            parList.append('M' + opNode.attrib['width'])
      if opNode.attrib['type'] == 'imm':
         if opNode.text:
            parList.append(opNode.text)
         else:
            parList.append('I' + opNode.attrib['width'])
      if opNode.attrib['type'] == 'relbr':
         parList.append('Rel' + opNode.attrib['width'])

   parStr = ', '.join(parList)
   if parStr:
      parStr = ' (' + parStr + ')'
   instrString += parStr
   return instrString


def getMemoryPrefix(width, ii):
   if ii.category in ['GATHER', 'AVX2GATHER', 'SCATTER'] or ii.iclass in ['LAR', 'LSL', 'INVPCID', 'CALL_FAR', 'JMP_FAR', 'RET_FAR', 'LWPVAL', 'LWPINS',
                                                                          'WRSSD', 'WRSSQ', 'WRUSSD', 'WRUSSQ', 'VPOPCNTD', 'MOVDIR64B', 'MOVDIRI',
                                                                          'PCMPESTRI64', 'PCMPESTRM64', 'VPCMPESTRI64', 'VPCMPESTRM64']:
      return None
   elif width == '8':
      return 'byte ptr'
   elif width == '16':
      return 'word ptr'
   elif width == '32':
      return 'dword ptr'
   elif width == '64':
      return 'qword ptr'
   elif width == '80' and ii.extension in ['X87']:
      return 'tbyte ptr'
   elif width == '128':
      return 'xmmword ptr'
   elif width == '256':
      return 'ymmword ptr'
   elif width == '512':
      return 'zmmword ptr'
   else:
      return None


def generateXMLFile(agi):
   widths_list_dict = {}
   for w in agi.widths_list:
      widths_list_dict[w.name] = w.widths

   allInstructions = []
   for gi in agi.generator_list:
      for ii in gi.parser_output.instructions:
         if not field_check(ii,'iclass'):
            break
         if ii.comment and 'UNDOC' in ii.comment and not ii.iform_enum in ['FCOM_ST0_X87', 'FSTP_X87_ST0'] and not ii.iclass in ['LOOPE', 'LOOPNE']:
            continue
         if ii.iclass in ['UD0', 'UD1', 'PREFETCH_RESERVED', 'PCMPISTRI64', 'VPCMPISTRI64']:
            # no information in the manual on these instructions
            continue
         if ii.iform_enum in ['SHL_MEMb_IMMb_C0r6', 'SHL_GPR8_IMMb_C0r6', 'SHL_MEMv_IMMb_C1r6', 'SHL_GPRv_IMMb_C1r6', 'SHL_MEMb_ONE_D0r6', 'SHL_GPR8_ONE_D0r6',
                              'SHL_GPRv_ONE_D1r6', 'SHL_MEMv_ONE_D1r6', 'SHL_MEMb_CL_D2r6', 'SHL_GPR8_CL_D2r6', 'SHL_MEMv_CL_D3r6', 'TEST_MEMb_IMMb_F6r1',
                              'SHL_GPRv_CL_D3r6', 'TEST_GPR8_IMMb_F6r1', 'TEST_MEMv_IMMz_F7r1', 'TEST_GPRv_IMMz_F7r1', 'PREFETCHW_0F0Dr3']:
            # no information in the manual on these encodings
            continue
         if ii.iclass == 'NOP' and any(p in ii.iform_enum for p in ['0F0D', '0F18', '0F19', '0F1A', '0F1B', '0F1C', '0F1D', '0F1E']):
            # no information in the manual on these variants
            continue
         if (ii.iform_enum in ['ENCLV', 'INT1', 'MOVQ_XMMdq_MEMq_0F6E', 'MOVQ_MEMq_XMMq_0F7E', 'MOVQ_MMXq_MEMq_0F6E', 'MOVQ_MEMq_MMXq_0F7E',
                               'VMOVQ_XMMdq_MEMq_6E', 'VMOVQ_MEMq_XMMq_7E', 'VPEXTRW_GPR32d_XMMdq_IMMb_15', 'PUSH_GPRv_FFr6', 'MOV_GPR8_IMMb_C6r0',
                               'POP_GPRv_8F', 'PEXTRW_SSE4_GPR32_XMMdq_IMMb']
                               or (ii.iform_enum == 'VPEXTRW_GPR32u16_XMMu16_IMM8_AVX512' and ii.iclass == 'VPEXTRW')):
            # there is no assembler code to emit these encodings
            continue
         if ii.iclass == 'SYSRET' and any(op for op in ii.operands if op.bits == 'XED_REG_EIP'):
            continue
         allInstructions.append(ii)

   iclassDict = {}
   for ii in allInstructions:
      if not ii.iclass in iclassDict:
         iclassDict[ii.iclass] = []
      iclassDict[ii.iclass].append(ii)

   XMLRoot = Element('root')
   for ext in sorted({ii.extension for ii in allInstructions}):
      XMLExtension = SubElement(XMLRoot, 'extension')
      XMLExtension.attrib['name'] = ext

   addedXMLInstrs = {}
   for ii in sorted(allInstructions, key=str):
      # EVEX encoded instructions for which an {evex} specifier is required as there is a corresponding non-EVEX
      # encoded instruction that the assembler might prefer
      requiresEvexSpecifier = (ii.is_evex() and ('ZMM' not in ii.iform_enum) and
                               any(ii2 for ii2 in iclassDict[ii.iclass] if not ii2.is_evex())) or ii.iclass == 'VPEXTRW_C5'

      # VEX encoded instructions for which a {vex} specifier is required as there is a corresponding non-VEX encoded
      # instruction that the assembler might prefer
      requiresVexSpecifier = (ii.is_vex() and (ii.extension not in ['AVX', 'AVX2', 'AVX2GATHER', 'AVXAES', 'F16C', 'FMA', 'GFNI', 'VAES', 'VPCLMULQDQ']) and
                              any(ii2 for ii2 in iclassDict[ii.iclass] if not ii2.is_vex()))

      modeSet = findPossibleValuesForToken(ii.ipattern.bits, 'MODE', {}, agi)
      if modeSet and not (2 in modeSet):
         continue

      easzSet = findPossibleValuesForToken(ii.ipattern.bits, 'EASZ', {'MODE':{2}}, agi)
      if easzSet and not (3 in easzSet):
         continue

      hasGPR8RmOperand = False
      GPR8OperandNames = []
      hasAGENOperand = False
      hasImm = False
      hasExplicitImm8 = False
      for operand in ii.operands:
         if operand.type == 'nt_lookup_fn' and 'GPR8' in operand.lookupfn_name:
            GPR8OperandNames.append(operand.name)
            hasGPR8RmOperand = any(b.token == 'RM' for r in agi.generator_dict[operand.lookupfn_name].parser_output.instructions for b in r.ipattern.bits)
         if operand.name == 'AGEN':
            hasAGENOperand = True
         if operand.name == 'IMM0':
            hasImm = True
            if operand.visibility == 'EXPLICIT' and operand.oc2 == 'b':
               hasExplicitImm8 = True

      if hasOperandSensitiveToEOSZ(ii.operands, agi, widths_list_dict) or 'REP' in ii.iclass:
         eoszSet = findPossibleValuesForToken(ii.ipattern.bits, 'EOSZ', {'MODE':[2], 'EASZ':[3]}, agi)
         if not eoszSet:
            vexvalidSet = findPossibleValuesForToken(ii.ipattern.bits, 'VEXVALID', {'MODE':[2], 'EASZ':[3]}, agi)
            oszSet = findPossibleValuesForToken(ii.ipattern.bits, 'OSZ', {'MODE':[2], 'EASZ':[3]}, agi)
            rexw = findPossibleValuesForToken(ii.ipattern.bits, 'REXW', {'MODE':[2], 'EASZ':[3]}, agi)

            if oszSet == {1}:
               eoszSet = {1}
            elif rexw == {1}:
               eoszSet = {3}
            elif ('REP' in ii.iclass) or ('IRET' in ii.iclass):
               eoszSet = {2}
            elif ((len(vexvalidSet) >= 1 and not (0 in vexvalidSet)) or (0 in oszSet) or ii.extension == 'RDWRFSGS' or
                  ii.iform_enum in ['CRC32_GPRyy_GPR8b', 'CRC32_GPRyy_MEMb', 'XSTORE']):
               eoszSet = {2,3}
            elif ii.iform_enum in ['MOV_GPRv_IMMz']:
               # there is no assembler code to emit these encodings for smaller eosz
               eoszSet = {3}
            else:
               eoszSet = {1,2,3}
      else:
         eoszSet = {0}

      zeroingSet = findPossibleValuesForToken(ii.ipattern.bits, 'ZEROING', {'MODE':{2}}, agi)

      for eosz in eoszSet:
         for high8RegNames in powerset(GPR8OperandNames):
            rex = (0 if high8RegNames else None)
            for rmBits in ([[0, 1, 2, 3], [4, 5, 6, 7]] if hasGPR8RmOperand and hasImm and (not high8RegNames) else [None]):
               for immzero in ([True, False] if (hasExplicitImm8 and ii.extension == 'BASE') else [None]):
                  for agen in (['R_D32', 'B', 'D32', 'B_I', 'B_IS','B_D8', 'B_D32', 'I_D32', 'IS_D32', 'B_I_D8', 'B_IS_D8', 'B_I_D32', 'B_IS_D32']
                                if hasAGENOperand else [None]):
                     if agen is not None and 'R' in agen and ii.attributes and 'NO_RIP_REL' in ii.attributes:
                        continue
                     for broadcast in ([False,True] if ii.attributes and 'BROADCAST_ENABLED' in ii.attributes else [False]):
                        maskopList = [False]
                        if ii.attributes and 'MASKOP_EVEX' in ii.attributes:
                           if 'GATHER' in ii.attributes or 'SCATTER' in ii.attributes:
                              maskopList = [True]
                           else: maskopList = [False, True]
                        for maskop in maskopList:
                           for zeroing in ([False,True] if maskop and zeroingSet != {0} else [False]):
                              state_space = {'MODE':[2], 'EASZ':[3], 'EOSZ':[eosz]}
                              if ii.attributes and 'BROADCAST_ENABLED' in ii.attributes:
                                 state_space['BCRC'] = [int(broadcast)]

                              if eosz == 1:
                                 if ii.iclass in ['BSWAP']:
                                    # "When the BSWAP instruction references a 16-bit register, the result is undefined." (Instruction set reference)
                                    continue
                                 if ii.iclass in ['MOVSX', 'MOVZX'] and ('GPR16' in ii.iform_enum or 'MEMw' in ii.iform_enum):
                                    # not documented in the manual
                                    continue
                              if eosz <= 2 and ii.iclass in ['MOVSXD']:
                                 # not accepted by assembler (GNU and NASM)
                                 continue
                              if ii.iclass in ['MOVSX', 'MOVZX', 'CRC32'] and high8RegNames and eosz == 3:
                                 continue

                              XMLInstr = Element('instruction')
                              XMLInstr.attrib['iform'] = ii.iform_enum
                              XMLInstr.attrib['iclass'] = ii.iclass
                              XMLInstr.attrib['category'] = ii.category
                              XMLInstr.attrib['isa-set'] = ii.isa_set
                              XMLInstr.attrib['extension'] = ii.extension
                              XMLInstr.attrib['cpl'] = str(ii.cpl)
                              if field_check(ii,'disasm_intel'):
                                 XMLInstr.attrib['asm'] = ii.disasm_intel.upper()
                              else:
                                 XMLInstr.attrib['asm'] = ii.iclass
                              if ii.iclass in ['IRET', 'POPF', 'PUSHF']:
                                 XMLInstr.attrib['asm'] += 'W'
                              if eosz:
                                 XMLInstr.attrib['eosz'] = str(eosz)
                              if maskop:
                                 XMLInstr.attrib['mask'] = str(int(maskop))
                              if ii.is_vex():
                                 XMLInstr.attrib['vex'] = '1'
                              if ii.is_evex():
                                 XMLInstr.attrib['evex'] = '1'

                              stringSuffix = ''
                              if 'REP' in ii.iclass:
                                 repSet = findPossibleValuesForToken(ii.ipattern.bits, 'REP', state_space, agi)
                                 rep = ''
                                 if repSet == {2}:
                                    rep = 'REPNE'
                                 elif repSet == {3}:
                                    rep = 'REPE'
                                 else:
                                    msge(ii.iform_enum +  ', rep: ' + str(repSet))
                                    continue
                                 XMLInstr.attrib['asm'] = rep + ' ' + XMLInstr.attrib['asm']
                                 XMLInstr.attrib['rep'] = str(next(iter(repSet)))
                                 stringSuffix += '_'  + rep

                              if rmBits is not None:
                                 XMLInstr.attrib['rm'] = ','.join(map(str, rmBits))
                                 stringSuffix += '_R'  + str(min(rmBits))

                              if GPR8OperandNames:
                                 XMLInstr.attrib['high8'] = ','.join(high8RegNames)

                              if immzero is not None:
                                 XMLInstr.attrib['immzero'] = str(int(immzero))

                              if agen is not None:
                                 XMLInstr.attrib['agen'] = agen
                                 stringSuffix += '_' + agen

                              if ii.iclass == 'RET_FAR':
                                 XMLInstr.attrib['asm'] = 'RETF'
                              if (eosz == 1 and (ii.iclass in ['ENTER', 'LEAVE', 'RET_FAR'] or
                                                ii.iform_enum in ['POP_FS', 'POP_GS', 'PUSH_FS', 'PUSH_GS', 'PUSH_IMMb', 'PUSH_IMMz']) or
                                    ii.iform_enum in ['FLDENV_MEMmem14', 'FNSTENV_MEMmem14', 'FNSAVE_MEMmem94', 'FRSTOR_MEMmem94']):
                                 XMLInstr.attrib['asm'] += 'W'
                                 stringSuffix += '_W'
                              if eosz == 3:
                                 if (ii.iclass in ['REP_INSD', 'REP_OUTSD', 'XBEGIN', 'XSTORE']) :
                                    XMLInstr.attrib['asm'] = 'REX64 ' + XMLInstr.attrib['asm']
                                    stringSuffix += '_REX64'
                                 elif (ii.iclass in ['RET_FAR', 'SLDT', 'STR']) or (ii.iform_enum in ['MOV_GPRv_SEG']):
                                    XMLInstr.attrib['asm'] += 'Q'
                                    if ii.iclass in ['RET_FAR']:
                                       stringSuffix += '_Q'
                              if ii.iclass in ['SYSRET64', 'PCMPESTRI64', 'PCMPESTRM64', 'PCMPISTRI64', 'VPCMPESTRI64', 'VPCMPESTRM64', 'VPCMPISTRI64']:
                                 XMLInstr.attrib['asm'] += 'Q'

                              if requiresEvexSpecifier and not maskop:
                                 XMLInstr.attrib['asm'] = '{evex} ' + XMLInstr.attrib['asm']
                                 stringSuffix += '_EVEX'
                              if requiresVexSpecifier:
                                 XMLInstr.attrib['asm'] = '{vex} ' + XMLInstr.attrib['asm']
                                 stringSuffix += '_VEX'

                              if (ii.iclass != 'NOP') and any(x in ii.iform_enum for x in ['GPRv_GPRv_', 'GPR8_GPR8_', 'MMXq_MMXq_0', 'XMMss_XMMss_0',
                                                               'XMMps_XMMps_0', 'VMOVQ_XMMdq_XMMq_', 'XMMdq_XMMdq_XMMq_1', 'XMMsd_XMMsd_0', 'XMMdq_XMMdq_XMMd_1',
                                                               '_XMMdq_XMMdq_2', '_XMMdq_XMMq_0', 'XMMdq_XMMdq_1', 'YMMqq_YMMqq_1', '_YMMqq_YMMqq_2',
                                                               'XMMdq_XMMdq_0', '_XMMpd_XMMpd_0', 'VMOVDQA_XMMdq_XMMdq_', 'VMOVDQA_YMMqq_YMMqq',
                                                               'VMOVDQU_XMMdq_XMMdq_', 'VMOVDQU_YMMqq_YMMqq_']):
                                 iformPrefix = ii.iform_enum[0:ii.iform_enum.rfind('_')]
                                 otherIform = next(x.iform_enum for x in allInstructions if x.iform_enum.startswith(iformPrefix) and not x.iform_enum == ii.iform_enum)
                                 if ii.iform_enum < otherIform:
                                    XMLInstr.attrib['asm'] = '{load} ' + XMLInstr.attrib['asm']
                                 else:
                                    XMLInstr.attrib['asm'] = '{store} ' + XMLInstr.attrib['asm']
                                 stringSuffix += ii.iform_enum[ii.iform_enum.rfind('_'):]

                              lockSet = findPossibleValuesForToken(ii.ipattern.bits, 'LOCK', state_space, agi)
                              if lockSet == {1}:
                                 if ii.iclass == 'XCHG': continue
                                 XMLInstr.attrib['asm'] = 'LOCK ' + XMLInstr.attrib['asm']

                              saeSet = findPossibleValuesForToken(ii.ipattern.bits, 'SAE', state_space, agi)
                              roundcSet = findPossibleValuesForToken(ii.ipattern.bits, 'ROUNDC', state_space, agi)
                              if roundcSet:
                                 XMLInstr.attrib['roundc'] = '1'
                                 XMLInstr.attrib['sae'] = '1'
                                 stringSuffix += '_ER'
                              elif saeSet and (1 in saeSet):
                                 XMLInstr.attrib['sae'] = '1'
                                 stringSuffix += '_SAE'

                              if zeroing:
                                 XMLInstr.attrib['zeroing'] = '1'
                                 stringSuffix += '_Z'

                              if ii.attributes:
                                 if 'LOCKED' in ii.attributes:
                                    XMLInstr.attrib['locked'] = '1'
                                 if 'MXCSR' in ii.attributes:
                                    XMLInstr.attrib['mxcsr'] = '1'

                              for operand in ii.operands:
                                 if operand.internal:
                                    continue
                                 if operand.lookupfn_name and 'FLAGS' in operand.lookupfn_name:
                                    continue
                                 if any(x in operand.name for x in ['BASE', 'INDEX', 'SEG']):
                                    continue
                                 if ii.iclass == 'NOP' and len(XMLInstr.findall('operand')) > 0:
                                    continue

                                 usesMaskopReg = operand.lookupfn_name and ('MASK1' in operand.lookupfn_name or 'MASKNOT0' in operand.lookupfn_name)
                                 if not maskop and usesMaskopReg:
                                    continue

                                 XMLOperand = SubElement(XMLInstr, 'operand')
                                 XMLOperand.attrib['idx'] = str(len(XMLInstr.findall('operand')))
                                 XMLOperand.attrib['name'] = operand.name

                                 if 'r' in operand.rw:
                                    XMLOperand.attrib['r'] = '1'
                                 if 'w' in operand.rw:
                                    XMLOperand.attrib['w'] = '1'
                                 if 'cw' in operand.rw:
                                    XMLOperand.attrib['conditionalWrite'] = '1'
                                 if operand.visibility == 'SUPPRESSED' or ((ii.category in ['X87_ALU']) and (operand.visibility == 'IMPLICIT')
                                                                           and ((operand.name == 'REG0') or (ii.iclass in ['FST','FSTP']))):
                                    XMLOperand.attrib['suppressed'] = '1'
                                 elif operand.visibility == 'IMPLICIT':
                                    XMLOperand.attrib['implicit'] = '1'

                                 if 'REG' in operand.name:
                                    XMLOperand.attrib['type'] = 'reg'

                                    highLow = None
                                    if operand.name in high8RegNames:
                                       highLow = 'high'
                                    elif operand.name in GPR8OperandNames:
                                       highLow = 'low'

                                    if maskop and usesMaskopReg:
                                       XMLOperand.attrib['opmask'] = '1'

                                    if maskop and not zeroing and not operand.oc2 == 'mskw' and len(XMLInstr.findall('operand')) == 1:
                                       XMLOperand.attrib['r'] = '1'

                                    if operand.bits and 'STACK' in operand.bits.upper():
                                       XMLOperand.attrib['r'] = '1'
                                       XMLOperand.attrib['w'] = '1'

                                    register_names = getAllRegisterNamesForOperand(operand, agi, maskop, operand.multireg, eosz, rex, highLow, rmBits)
                                    XMLOperand.text = ','.join(register_names)

                                    width = None
                                    if XMLOperand.text in ['RSP', 'RIP']:
                                       width = '64'
                                    elif not operand.xtype or operand.xtype == 'INVALID':
                                       if operand.lookupfn_name in agi.extra_widths_nt:
                                          extra_width_nt = agi.extra_widths_nt[operand.lookupfn_name].upper()
                                          if extra_width_nt == 'ASZ':
                                             width = widths_list_dict[extra_width_nt][3]
                                          else:
                                             width = widths_list_dict[extra_width_nt][eosz]
                                    else:
                                       width = widths_list_dict[operand.oc2.upper()][eosz]

                                    if width:
                                       XMLOperand.attrib['width'] = width

                                    if operand.xtype and not operand.xtype == 'INVALID' and not XMLOperand.text in ['RSP', 'RIP']:
                                       XMLOperand.attrib['xtype'] = operand.xtype

                                    if operand.multireg:
                                       XMLOperand.attrib['multireg'] = str(operand.multireg)
                                 elif operand.type == 'imm_const':
                                    o = operand.name.upper()
                                    o=re.sub('IMM[01]','IMM',o)
                                    o=re.sub('MEM[01]','MEM',o)

                                    if operand.oc2:
                                       widths = widths_list_dict[operand.oc2.upper()]
                                    else:
                                       widths = agi.extra_widths_imm_const[operand.name.upper()]
                                    width = widths[eosz]

                                    if o == 'IMM':
                                       XMLOperand.attrib['type'] = 'imm'
                                       XMLOperand.attrib['width'] = width
                                       if ii.attributes and 'IMPLICIT_ONE' in ii.attributes:
                                          XMLOperand.text = '1'
                                       elif immzero:
                                          XMLOperand.text = '0'
                                    elif o == 'RELBR':
                                       XMLOperand.attrib['type'] = 'relbr'
                                       XMLOperand.attrib['width'] = width
                                       if width == '32':
                                          XMLInstr.attrib['asm'] = '{disp32} ' + XMLInstr.attrib['asm']
                                    elif (o == 'AGEN'):
                                       XMLOperand.attrib['type'] = 'agen'
                                    elif (o == 'MEM'):
                                       if operand.oc2 and agi.widths_dict[operand.oc2.upper()] == 'var':
                                          nelem =  next(iter(findPossibleValuesForToken(ii.ipattern.bits, 'NELEM', state_space, agi)))
                                          element_size = next(iter(findPossibleValuesForToken(ii.ipattern.bits, 'ELEMENT_SIZE', state_space, agi)))
                                          width = str(nelem*element_size)

                                       XMLOperand.attrib['type'] = 'mem'
                                       XMLOperand.attrib['width'] = width
                                       XMLOperand.attrib['xtype'] = operand.xtype

                                       for operand2 in ii.operands:
                                          if (operand2.name != 'INDEX') and (operand.name[-1] != operand2.name[-1]): continue
                                          if 'BASE' in operand2.name:
                                             XMLOperand.attrib['base'] = getAllRegisterNamesForOperand(operand2, agi, False, 0, eosz, rex)[-1]
                                          if 'SEG' in operand2.name:
                                             XMLOperand.attrib['seg'] = operand2.lookupfn_name.split('_')[1][0:2]
                                          if 'INDEX' in operand2.name:
                                             XMLOperand.attrib['index'] = getAllRegisterNamesForOperand(operand2, agi, False, 0, eosz, rex)[-1]

                                       memoryPrefix = getMemoryPrefix(width, ii)
                                       if memoryPrefix:
                                          XMLOperand.attrib['memory-prefix'] = memoryPrefix

                                       for bit in ii.ipattern.bits:
                                          if 'VMODRM' in bit.value:
                                             XMLOperand.attrib['VSIB'] = bit.value.split('_')[-1][0:3]
                                             break
                                          if 'MEMDISPv' in bit.value:
                                             XMLOperand.attrib['moffs'] = '1'

                                       if broadcast:
                                          bcastValues = findPossibleValuesForToken(ii.ipattern.bits, 'BCAST', state_space, agi)
                                          if len(bcastValues) > 1:
                                             msge('BCAST: ' + str(bcastValues))
                                          bcast = next(iter(bcastValues))
                                          XMLOperand.attrib['memory-suffix'] = BCASTSTR[bcast]
                                          XMLInstr.attrib['bcast'] = str(bcast)

                              if ii.flags_info:
                                 XMLOperand = Element('operand')
                                 generateFlagsOperand(ii, XMLOperand, immzero)
                                 if XMLOperand.attrib:
                                    XMLOperand.attrib['idx'] = str(len(XMLInstr.findall('operand')) + 1)
                                    XMLOperand.attrib['type'] = 'flags'
                                    XMLOperand.attrib['suppressed'] = '1'
                                    if operand.lookupfn_name and 'FLAGS' in operand.lookupfn_name:
                                       XMLOperand.attrib['name'] = operand.name
                                    XMLInstr.append(XMLOperand)

                              instrString = getInstrString(XMLInstr, stringSuffix)
                              XMLInstr.attrib['string'] = instrString

                              if instrString in addedXMLInstrs:
                                 XMLStr = tostring(XMLInstr).decode()
                                 prevXMLStr = tostring(addedXMLInstrs[instrString]).decode()
                                 if XMLStr == prevXMLStr:
                                    msge('Duplicate: ' + ii.iform_enum)
                                 else:
                                    msge('Same instrString:')
                                    msge('  ' + prevXMLStr)
                                    msge('  ' + XMLStr)
                              else:
                                 addedXMLInstrs[instrString] = XMLInstr
                                 XMLRoot.find('extension[@name="'+ii.extension+'"]').append(XMLInstr)

   # add missing attributes that are necessary to distinguish instruction variants with the same iforms
   iformToXML = defaultdict(list)
   for XMLInstr in XMLRoot.iter('instruction'):
      iformToXML[XMLInstr.attrib['iform']].append(XMLInstr)

   for _, XMLList in iformToXML.items():
      attributes = {a for XMLInstr in XMLList for a in XMLInstr.attrib if a not in ['rm']}
      for XMLInstr in XMLList:
         for a in attributes:
            if not a in XMLInstr.attrib:
               XMLInstr.attrib[a] = '0'
         XMLInstr.attrib = dict(sorted(XMLInstr.attrib.items()))
         for op in XMLInstr.iter():
            op.attrib = dict(sorted(op.attrib.items()))

   rough_string = ElementTree.tostring(XMLRoot, 'utf-8')
   reparsed = minidom.parseString(rough_string)
   with open('instructions.xml', 'w') as f:
      f.write(reparsed.toprettyxml(indent='  '))

############################################################################

def find_dir(d):
    directory = os.getcwd()
    last = ''
    while directory != last:
        target_directory = os.path.join(directory,d)
        if os.path.exists(target_directory):
            return target_directory
        last = directory
        directory = os.path.split(directory)[0]
    return None
=======
from genutil import add_mbuild_to_path, find_dir
>>>>>>> d4d50200

mbuild_install_path = os.path.join(os.path.dirname(sys.argv[0]), '..', 'mbuild')
if os.path.exists(mbuild_install_path):
    sys.path = [mbuild_install_path]  + sys.path
else:
    add_mbuild_to_path()

try:
   import mbuild
except:
   sys.stderr.write("\nERROR(generator.py): Could not find mbuild. " +
                    "Should be a sibling of the xed directory.\n\n")
   sys.exit(1)

xed2_src_path = os.path.join(os.path.dirname(sys.argv[0]))
if not os.path.exists(xed2_src_path):
    xed2_src_path =  find_dir('xed2')
sys.path=  [ xed2_src_path ]  + sys.path
sys.path=  [ os.path.join(xed2_src_path,'pysrc') ]  + sys.path

from genutil import *
import genutil
import operand_storage
from operand_storage import operands_storage_t
import slash_expand
import flag_gen
from verbosity import *
import opnds
import opnd_types
import cpuid_rdr
import map_info_rdr

send_stdout_message_to_file = False
if send_stdout_message_to_file:
   fn = "out"
   set_msgs(open(fn,"w"))
   sys.stderr.write("Writing messages to file: [" + fn + "]\n")

genutil.check_python_version(3,9)

from codegen import *
import metaenum
import enum_txt_writer
import chipmodel
import ctables
import ild
import refine_regs
import classifier

#####################################################################
## OPTIONS
#####################################################################
def setup_arg_parser():
    arg_parser = optparse.OptionParser()
    arg_parser.add_option('--debug',
                          action='store_true',
                          dest='debug',
                          default=False,
                          help='Start PDB debugger')
    arg_parser.add_option('--limit-enum-strings',
                          action='store_true',
                          dest='limit_enum_strings',
                          default=False,
                          help='Save space by limiting the enum strings')
    arg_parser.add_option('--gendir',
                          action='store',
                          dest='gendir',
                          default='gen',
                          help='Directory for generated files')
    arg_parser.add_option('--xeddir',
                          action='store',
                          dest='xeddir',
                          default='',
                          help='Directory for generated files')
    arg_parser.add_option('--input-regs',
                          action='store',
                          dest='input_regs',
                          default='',
                          help='Register input file')
    arg_parser.add_option('--input-widths',
                          action='store',
                          dest='input_widths',
                          default='',
                          help='Widths input file')
    arg_parser.add_option('--input-extra-widths',
                          action='store',
                          dest='input_extra_widths',
                          default='',
                          help='Extra widths input file')
    arg_parser.add_option('--input-element-types',
                          action='store',
                          dest='input_element_types',
                          default='',
                          help='File with mappings from type names to' +
                          ' widths and base element types')
    arg_parser.add_option('--input-element-type-base',
                          action='store',
                          dest='input_element_type_base',
                          default='',
                          help='new chunk for element type enum')
    arg_parser.add_option('--input-pointer-names',
                          action='store',
                          dest='input_pointer_names',
                          default='',
                          help='Pointer names input file for disassembly')
    arg_parser.add_option('--input-fields',
                          action='store',
                          dest='input_fields',
                          default='',
                          help='Operand storage description  input file')
    arg_parser.add_option('--input',
                          action='store',
                          dest='input',
                          default='',
                          help='Input file')
    arg_parser.add_option('--input-state',
                          action='store',
                          dest='input_state',
                          default='xed-state-bits.txt',
                          help='state input file')
    arg_parser.add_option('--input-errors',
                          action='store',
                          dest='input_errors',
                          default='',
                          help='new chunk for errors enum')
    arg_parser.add_option('--inst',
                          action='store',
                          dest='inst_init_file',
                          default='xed-init-inst-table.c',
                          help='Instruction table init file')
    arg_parser.add_option('--sout',
                          action='store',
                          dest='structured_output_fn',
                          default='xed-sout.txt',
                          help='Emit structured output file')
    arg_parser.add_option('--patterns',
                          action='store',
                          dest='structured_input_fn',
                          default='',
                          help='Read structured input file')
    arg_parser.add_option('--chip-models',
                          action='store',
                          dest='chip_models_input_fn',
                          default='',
                          help='Chip models input file name')
    arg_parser.add_option('--ctables',
                          action='store',
                          dest='ctables_input_fn',
                          default='',
                          help='Conversion tables input file name')
    arg_parser.add_option('--isa',
                          action='store',
                          dest='isa_input_file',
                          default='',
                          help='Read structured input file containing' +
                               ' the ISA INSTRUCTIONS() nonterminal')
    arg_parser.add_option('--spine',
                          action='store',
                          dest='spine',
                          default='',
                          help='Read the spine file containing the' +
                               ' top-most decoder nonterminal')
    arg_parser.add_option('--print-graph',
                          action='store_true',
                          dest='print_graph',
                          default=False,
                          help='Print the graph for each nonterminal (big)')

    arg_parser.add_option('--verbosity', '--verbose', '-v',
                          action='append',
                          dest='verbosity',
                          default=[],
                          help='Level of verbosity, repeatable. '  +
                               ' Values=1..7, enc,merge')
    arg_parser.add_option('--no-imm-suffix',
                          action='store_false',
                          dest='add_suffix_to_imm',
                          default=True,
                          help='Omit width suffixes from iforms')
    arg_parser.add_option('--cpuid',
                          action='store',
                          dest='cpuid_input_fn',
                          default='',
                          help='isa-set to cpuid map input file')
    arg_parser.add_option('--map-descriptions',
                          action='store',
                          dest='map_descriptions_input_fn',
                          default='',
                          help='map descriptions input file')
    arg_parser.add_option("--compress-operands",
                          action="store_true",
                          dest="compress_operands",
                          default=False,
                          help="use bit-fields to compress the "+
                          "operand storage.")
    arg_parser.add_option("--add-orphan-inst-to-future-chip",
                          action="store_true",
                          dest="add_orphan_inst_to_future_chip",
                          default=False,
                          help="Add orphan isa-sets to future chip definition.")
    return arg_parser

#####################################################################

header_pattern = re.compile(r'[.][Hh]$')
def is_header(fn):
   global header_pattern
   if header_pattern.search(fn):
      return True
   return False


############################################################################
# Compiled patterns used in this program
############################################################################
delete_iclass_pattern = re.compile('^DELETE')
delete_iclass_full_pattern = \
    re.compile(r'^DELETE[ ]*[:][ ]*(?P<iclass>[A-Za-z_0-9]+)')

udelete_pattern = re.compile('^UDELETE')
udelete_full_pattern = \
    re.compile(r'^UDELETE[ ]*[:][ ]*(?P<uname>[A-Za-z_0-9]+)')

operand_token_pattern = re.compile('OPERAND')
underscore_pattern = re.compile(r'_')
invert_pattern = re.compile(r'[!]')

instructions_pattern = re.compile(r'INSTRUCTIONS')
equals_pattern = re.compile(r'(?P<lhs>[^!]+)=(?P<rhs>.+)')
not_equals_pattern = re.compile(r'(?P<lhs>[^!]+)!=(?P<rhs>.+)')

quick_equals_pattern= re.compile(r'=')
colon_pattern= re.compile(r'[:]')

bits_and_letters_underscore_pattern = re.compile(r'^[10a-z_]+$')

hex_pattern = re.compile(r'0[xX][0-9A-Fa-f]+')

slash_macro_pattern = re.compile(r'([a-z][/][0-9]{1,2})')
nonterminal_string = r'([A-Z][a-zA-Z0-9_]*)[(][)]'

parens_to_end_of_line = re.compile(r'[(][)].*::.*$') # with double colon
lookupfn_w_args_pattern =  re.compile(r'[\[][a-z]+]')
#nonterminal_start_pattern=re.compile(r'^' + nonterminal_string + r'\s*::')
nonterminal_start_pattern=re.compile(r'::')
nonterminal_pattern=re.compile(nonterminal_string)
nonterminal_parens_pattern = re.compile(r'[(][^)]*[)]')

binary_pattern = re.compile(r'^[01_]+$') # only 1's and 0's
formal_binary_pattern = re.compile(r'^0b[01_]+$') # only 1's and 0's leading 0b
one_zero_pattern = re.compile(r'^[01]') # just a leading 0 or 1
completely_numeric = re.compile(r'^[0-9]+$') # only numbers

# things identified by the restriction_pattern  are the operand deciders:
restriction_pattern = re.compile(r'([A-Z0-9_]+)(!=|=)([bx0-9A-Z_]+)')
all_caps_pattern = re.compile(r'^[A-Z_0-9]+$')

not11_pattern = re.compile(r'NOT11[(]([a-z]{2})[)]')
letter_basis_pattern = re.compile(r'[a-z]')

all_zeros_pattern = re.compile(r'^[0]+$')
type_ending_pattern = re.compile(r'_t$')
uniq_pattern = re.compile(r'_uniq(.*)$')
ntwidth_pattern = re.compile('NTWIDTH')
paren_underscore_pattern = re.compile(r'[(][)][_]+')

all_lower_case_pattern = re.compile(r'^[a-z]+$')


pattern_binding_pattern = re.compile(
               r'(?P<name>[A-Za-z_0-9]+)[\[](?P<bits>[A-Za-z01_]+)]')
uppercase_pattern = re.compile(r'[A-Z]')


reg_operand_name_pattern = re.compile("^REG(?P<regno>[0-9]+)$")
############################################################################

def comment(s):
   return '/* {} */'.format(s)

def all_the_same(lst):
   "return True if all the elements of the list are the same"
   first = lst[0]
   for x in lst:
      if x != first:
         return False
   return True

def pad_to_multiple_of_8bits(x):
   ilen = len(x)
   frac = ilen & 7
   if frac == 0:
      return x
   t = []
   while frac < 8:
      t.append('0')
      frac = frac + 1
   t.extend(x)
   return t

############################################################################
# $$ nonterminal_info_t
class nonterminal_info_t(object):
   def __init__(self,name, type=None):
      self.name = name
      self.type = type
      self.start_node = None

   def set_start_node(self,n):
      self.start_node = n

   def is_lookup_function(self):
      if self.type != None:
         return True
      return False

# $$ nonterminal_dict_t
class nonterminal_dict_t(object):
   """dictionary holding nonterminal information for code generation"""

   def __init__(self):
      # dictionary of nonterminal_info_t's by short name.
      # nonterminal_info_t has {name, type, start_node}
      self.nonterminal_info = {}

   def keys(self):
      return list(self.nonterminal_info.keys())

   def add_graph_node(self, nt_name, node_id):
      """set the node id in the graph node"""
      if nt_name not in self.nonterminal_info:
         self.add_to_dict(nt_name)
      n = self.nonterminal_info[nt_name]
      n.start_node = node_id

   def get_node(self,nt_name):
      if nt_name in self.nonterminal_info:
         return self.nonterminal_info[nt_name]
      die("Did not find " + nt_name + " in the nonterminal dictionary.")

   def add_to_dict(self,short_nt_name, nt_type=None):
      msge("Adding " + short_nt_name + " to nonterminal dict")
      #nonterminal_info_t has {name, type, start_node, encode, decoder}
      new_nt = nonterminal_info_t(short_nt_name, nt_type)
      self.nonterminal_info[short_nt_name] = new_nt

   def record_nonterminal(self,nt_name, nt_type):
      if nt_name:
         if nt_name not in self.nonterminal_info:
            #msge("Adding NT: " + nt_name)
            self.add_to_dict(nt_name, nt_type)
      else:
         die("Bad nonterminal name")


############################################################################
# $$ bit_info_t
class bit_info_t(object):
   """The patterns are built up of bits of various kinds. Normal 1/0
   bits are type bit.  The other kinds of bits are dontcares which are
   letter names, state bits, operand tests and nonterminals.
   """

   bit_types = [ 'bit', 'dontcare', 'operand', 'nonterminal'  ]
   def __init__(self, value, btype='bit', pbit=-1):
      self.btype = btype  # See bit_info_t.bit_types
      self.value = value

      # Physical bits are bits that are real. They are offsets from
      # the beginnning of this nonterminal or the last nonterminal.

      self.pbit = pbit

      self.token = None  # operand decider
      self.test = None   # eq or ne
      self.requirement = None # the value the od must have (or not have)

      if btype == 'operand':
         # for operands, we split them in to a token name and a required value.
         #search for FOO=233 or FOO!=233
         m = restriction_pattern.search(value)
         if not m:
            die("bad operand decider: "+  value)
         (token,test,requirement) = m.groups([0,1,2])
         if vod():
            msge("OperandDecider Token= " + token +
                 " Test= " + test + " Requirement= " + requirement)
         self.token = token
         self.requirement = make_numeric(requirement, value)
         if test == '=':
            self.test='eq'
         else:
            self.test='ne'


   def __eq__(self,other):
      if other == None:
         return False
      if self.value == other.value:
         if self.btype == other.btype:
            return True
      return False

   def __ne__(self,other):
      if other == None:
         return True
      if self.value != other.value:
         return True
      if self.btype != other.btype:
         return True
      return False

   def __str__(self):
      s =  self.btype + '/' + str(self.value)
      if self.pbit != -1:
         s  +=  '/PBIT' + str(self.pbit)
      return s

   def just_bits(self):
      return self.value

   def is_nonterminal(self):
      if self.btype == 'nonterminal':
         return True
      return False

   def is_operand_decider(self):
      if self.btype == 'operand':
         return True
      return False

   def is_dont_care(self):
      if self.btype == 'dontcare':
         return True
      return False

   def is_real_bit(self):
      if self.btype == 'dontcare' or self.btype == 'bit':
         return True
      return False
   def is_one_or_zero(self):
      if self.btype == 'bit':
         return True
      return False

   def nonterminal_name(self):
      if self.is_nonterminal():
         g = nonterminal_pattern.search(self.value)
         if g:
            nt_name = g.group(1)
            return nt_name
         else:
            die("Error finding NT name for " + self.value)
      return None

# $$ bits_list_t
class bits_list_t(object):
   """ list of bit_info_t """
   def __init__(self):
      self.bits = []
   def append(self,x):
      self.bits.append(x)

   def __str__(self):
      return self.just_bits()

   def just_bits(self):
      """ return a string of just the bits"""
      s = [ x.just_bits() for x in self.bits]
      o  = []
      i = 0
      for b in s:
          o.append(b)
          i = i + 1
          if i == 4:
              i = 0
              o.append('  ')
      return ' '.join(o)

# $$ state_info_t
class state_info_t(object):
   """This is really just a big dictionary for the state (operand
   decider) macro expansion"""
   def __init__(self, name, list_of_str):
      """ takes a name and a string containing our bit strings"""
      self.name = name
      self.list_of_str = []
      # bust up bit strings that come in via the states file.
      # make individual bits and add them to the list of strings.
      for x in list_of_str:
         if formal_binary_pattern.match(x):
            t = re.sub('0b','',x)
            t = re.sub('_','',t)
            self.list_of_str.extend(list(t))
         else:
            self.list_of_str.append(x)


   def dump_str(self):
      s = self.name + ' '
      for w in self.list_of_str:
         s += w + ' '
      return s

############################################################################


def pad_pattern(pattern):
   "pad it to a multiple of 8 bits"
   plen = len(pattern)
   if (plen & 7) != 0:
      rem = 8-(plen & 7)
      pattern +=  '-' * rem
   return pattern



def read_state_spec(fn):
   "Return dictionary  of state bits"
   state_bits = {}
   if not os.path.exists(fn):
      die("Could not read file: " + fn)
   lines = open(fn,'r').readlines()
   lines = map(no_comments, lines)
   lines = list(filter(genutil.blank_line, lines))
   for line in lines:
      ## remove comment lines
      #line = no_comments(line)
      #if line == '':
      #   continue
      #msge("STATELINE: [" + line + ']')

      wrds = line.split()
      tag = wrds[0]
      spattern = wrds[1:]

      si = state_info_t(tag,spattern)

      state_bits[tag] = si

   return state_bits

def compute_state_space(state_dict):
   """Figure out all the values for each token, return a dictionary
   indexed by token name"""

   state_values = collections.defaultdict(set)

   for k in state_dict.keys():
      vals = state_dict[k]
      for wrd in vals.list_of_str:
         m = restriction_pattern.search(wrd)
         if m:
            (token,test,requirement) = m.groups([0,1,2])
            if requirement == 'XED_ERROR_GENERAL_ERROR':
                continue
            requirement_base10 = make_numeric(requirement,wrd)
            state_values[token].add(requirement_base10)
         elif formal_binary_pattern.match(wrd):
            pass # ignore these
         elif nonterminal_pattern.match(wrd):
            pass # ignore these
         elif hex_pattern.match(wrd):
            pass # ignore these
         else:
            die("Unhandled state pattern: %s" % wrd)

   output = {}
   for k,v in state_values.items():
       output[k]=list(v)
   return output


############################################################################

def validate_field_width(agi, field_name, bits):
    b=make_binary(bits)
    n = len(b)
    opnd = agi.operand_storage.get_operand(field_name)
    if n > int(opnd.bitwidth):
        s = ("length of captured field %s[%s] is %d and that exceeds " +
             " operand storage field width %s\n")
        die(s % (field_name, bits, n, opnd.bitwidth))

# $$ prebinding_t
class prebinding_t(object):
   """This is for fields mentioned in the decode pattern. We want to
   bind the bits to the operand storage fields before calling any
   NT/NTLUFs that require these bindings.
   """
   def __init__(self, name):
      self.field_name =  name
      self.bit_info_list = [] # list of bit_info_t's
   def add_bit(self, b):
      self.bit_info_list.append(b)

   def is_constant(self):
      for bi in self.bit_info_list:
           if bi.is_dont_care():
               return False #dontcare in prebinding
      return True

   def get_value(self):
       value = ''
       for bi in self.bit_info_list:
           value += bi.just_bits()
       return value

   def __str__(self):
      s = []
      s.append(self.field_name)
      s.extend( [str(x) for x in self.bit_info_list ] )
      return ', '.join(s)

def get_btype(b):
   if b == '1' or b == '0':
      return 'bit'
   return 'dontcare'

def parse_opcode_spec(agi, line, state_dict):
    """Given a string of bits, spaces and hex codes, canonicalize it
    to useful binary, return a list of single char bits or letters, or
    nonterminals.

    @rtype:  tuple
    @return: (list of bits, -- everything is raw bits at this level
              list of operand binding tuples,--  same info as the prebindings
              list bit_info_t, -- interpreted bits with types and positions
              dict of prebinding_t,  -- dictionary of the captured fields
                                        pointing to bits
              xed_bool_t otherwise_ok)
    """
    # if there are any trailing underscores after a nonterminal paren,
    # convert them to spaces.
    b = paren_underscore_pattern.sub('() ', line)
    # if there are any leading underscores before, convert them to spaces

    extra_bindings = [] # the inline captures become "extra" operands later
    if vparse():
        msgb("PARSE OPCODE SPEC " + line)
    # expand things from the state dictionary
    wrds = []
    for w in b.split():
       if w in state_dict:
          wrds.extend(copy.deepcopy(state_dict[w].list_of_str))
       else:
          wrds.append(w)
    all_bits = []
    #
    # 1. hex byte
    # 2. immediate capture IMM(a-z,0-9) ??? IS THIS USED???
    #                      IMM(a,9) -- old form of slash
    # 3. slash pattern (just more letter bits)
    # 4. pattern binding eg: MOD[mm] or MOD[11_]
    # 5. nonterminal
    # Then EXPAND
    all_bit_infos = []
    all_prebindings = {}
    bcount = 0 # bit count
    for w in wrds:
       if w == 'otherwise':
          return (None,None,None,None,True)

       if hex_pattern.match(w):
          bits = pad_to_multiple_of_8bits(hex_to_binary(w))
          for b in bits:
             all_bit_infos.append(bit_info_t(b,'bit',bcount))
             bcount += 1
          all_bits.extend(bits)
          continue

       # inline captures MOD[mm] REG[rrr] RM[nnn] or REG[111] etc. --
       # can be constant
       pb = pattern_binding_pattern.match(w)
       if pb:
          #msgb("PATTERN BINDING", w)
          (field_name,bits) = pb.group('name','bits')
          if uppercase_pattern.search(bits):
              die("\n\nUpper case letters in capture pattern" +
                  ": %s in line\n\n %s\n\n" % ( w, line))

          validate_field_width(agi, field_name, bits)
          extra_bindings.append( (field_name,bits) )
          prebinding = prebinding_t(field_name)
          bits_str = make_binary(bits)
          bits_list = list(bits_str)
          #print "BITS %s -> %s" % ( bits, bits_str)
          for b in bits_list:
             #btype is either bit or dontcare
             btype = get_btype(b)
             bi = bit_info_t(b,btype,bcount)
             bcount += 1
             prebinding.add_bit(bi)
             all_bit_infos.append(bi)
          all_prebindings[field_name] = prebinding
          all_bits.extend(bits_list)
          continue
       if nonterminal_pattern.search(w):
          # got a nonterminal
          bits = [ w ]
          all_bit_infos.append(bit_info_t(w,'nonterminal', bcount))
          bcount += 1
          all_bits.extend(bits)
          continue


       m  = restriction_pattern.search(w)
       if m:
          (token,test,requirement) = m.groups([0,1,2])
          # got an operand-decider (requirement)
          #msge("RESTRICTION PATTERN " +  str(w))
          # we skip some field bindings that are only for the encoder.
          # They are denoted DS in the fields data-files.
          if agi.operand_storage.decoder_skip(token):
              #msge("SKIPPING RESTRICTION PATTERN " +  str(w))
              continue

          # avoid adding redundant restriction patterns
          if w not in all_bits:
              # bit_info_t constructor reparses restriction pattern
              all_bit_infos.append(bit_info_t(w,'operand', bcount))
              bcount += 1
              all_bits.extend([ w ])
          continue

       if formal_binary_pattern.search(w):
           bits = make_binary(w)
           all_bits.extend(bits)
           for b in list(bits):
               btype = get_btype(b)
               all_bit_infos.append(bit_info_t(b,btype,bcount))
               bcount += 1
           continue

       # remove the underscores now that we know it is a pattern
       w = w.replace('_','')
       # some binary value or letter
       bits = [ str(x) for x in list(w) ]
       all_bits.extend(bits)
       for b in list(bits):
          btype = get_btype(b)
          all_bit_infos.append(bit_info_t(b,btype,bcount))
          bcount += 1


    # We now also have a a list of bit_info_t's in all_bit_infos and a
    # dictionary of prebinding_t's in all_prebindings.

    return (all_bits, extra_bindings, all_bit_infos, all_prebindings, False)

def add_str(s, name, value):
   t =  s + '%-15s' % (name) + ': '
   if type(value) == list:
      for q in value:
         t += q + ' '
   else:
       t += value
   t += '\n'
   return t

def add_str_list(s, name, values):
   s = s + '%-15s' % (name) + ': '
   for v in values:
      s = s + v + ' '
   s = s + '\n'
   return s


#for the first not commented, non-empty line from lines,
#return if regexp.search succeeds
def accept(regexp, lines):
   #msge("In accept!")
   line = ''
   while line == '':
      if lines == []:
         return None
      line = no_comments(lines[0])
      line = line.strip()
      lines.pop(0)
   #msge("Testing line :" + line)
   if re.search(regexp,line):
      return True
   return False


def read_str(lines,name):
   "Read a line emitted by add_str() above. Split on 1st colon"
   line = ''
   while line == '':
      if lines == []:
         return None
      line = no_comments(lines[0])
      line = line.strip()
      lines.pop(0)
   #msge("Reading line: " + line)
   (iname, rest) = line.split(':',1)
   iname = iname.strip()
   rest = rest.strip()
   if iname != name:
      die('Misparsed structured input file. Expecting: ['
          + name + '] Observed: [' + iname + ']')
   return rest

def read_str_simple(lines):
   "Read a line emitted by add_str() above. Split on 1st colon"
   line = ''
   while line == '':
      if lines == []:
         return None
      line = no_comments(lines[0])
      line = line.strip()
      lines.pop(0)
   return line

############################################################################
def parse_extra_operand_bindings(agi, extra_bindings):
   """Add the captures as operands"""
   operands = []
   operand_storage_dict = agi.operand_storage.get_operands()
   for (name,bits) in extra_bindings:
      # FIXME handle something other than bits
      bits_str = make_binary(bits)
      # FIXME: add "i#" width codes for the captured operands!
      try:
         bits = operand_storage_dict[name].bitwidth
         oc2= "i%s" % (bits)
      except:
         die("Could not find field width for %s" % (name))

      new_operand = opnds.operand_info_t(name,
                                         'imm',
                                         list(bits_str),
                                         vis='SUPP',
                                         oc2=oc2)
      # DENOTE THESE AS INLINE TO ALLOW EARLY CAPTURING
      if vbind():
         msge("INLINE OPERAND %s" % (name))
      new_operand.inline = True
      operands.append(new_operand)
   return operands

#NOTE: class attributes are not like static member data in C++. They
#are per object type. So if you derive a new class bar from class foo,
#then the instance (attribute) variables of class foo and class bar
#are disjoint.
global_inum = 0

# $$ partitionable
class partitionable_info_t(object):
   def new_inum(self):
      global global_inum
      self.inum = global_inum
      global_inum += 1

   def __init__(self, name='', ipattern_input='', operands_input=None):

      self.new_inum()
      self.name = name
      self.input_str = ''

      self.ipattern_input = ipattern_input
<<<<<<< HEAD
      self.ipattern =  None # bits_list_t()
      self.prebindings = None # dictionary
=======
      self.ipattern : bits_list_t = None
      self.prebindings : dict[str, prebinding_t] = {}
>>>>>>> d4d50200

      if operands_input:
          self.operands_input = operands_input
      else:
          self.operands_input = []

<<<<<<< HEAD
      self.operands = [] # list of opnds.operand_info_t's
=======
      self.operands : list[opnds.operand_info_t] = []
>>>>>>> d4d50200

      # FOR HIERARCHICAL RECORDS -- THESE GET SPLIT OFF AFTER RECORD-READ
      self.extra_ipatterns = []
      self.extra_operands  = []
      self.extra_iforms_input  = []

      # When we consume a prefix, we must apply state modifications
      # and that might cause us to jump to a different part of the
      # graph, so we must retraverse the state-portion of the graph,
      # but remember what byte we were processing and pick up at the
      # next byte which may or may not be a prefix.
      self.reset_for_prefix = False


      self.encoder_func_obj = None # an instance of a class function_object_t

      self.encoder_operands = None

      self.otherwise_ok = False

      # simple nonterminals: either all nonterminals or all operand deciders.
      self.all_nonterminals = None
      self.all_operand_deciders = None

   def get_iclass(self):
       if field_check(self,'iclass'):
           return self.iclass
       return '*NO-ICLASS*'

   def refine_parsed_line(self, agi, state_dict):
      """Refine the ipattern_input to ipattern, parse up operands"""
      (simple_pattern,
       extra_bindings,
       all_bit_infos,
       all_prebindings,
       otherwise_ok) = parse_opcode_spec(agi,self.ipattern_input, state_dict)

      if otherwise_ok: # FIXME: 2008-09-25 - need to remove this for more
                       #                     general "otherwise" handling
         self.otherwise_ok = True
         return

      self.ipattern = bits_list_t()
      self.ipattern.bits = all_bit_infos
      self.prebindings = all_prebindings

      (self.operands, self.reset_for_prefix) = \
                       parse_operand_spec(agi, self.operands_input)
      if extra_bindings:
         extra_operands = parse_extra_operand_bindings(agi,extra_bindings)
         self.operands.extend(extra_operands)

      self.check_for_simple_nts()

   def check_for_simple_nts(self):
      """Check for NTs that do not accept bits. We'll make them in to
      fast functions"""
      all_operand_deciders = True
      all_nonterminals = True
      for bi in self.ipattern.bits:
         if not bi.is_operand_decider():
            all_operand_deciders = False
         if not bi.is_nonterminal():
            all_nonterminals = False

      self.all_nonterminals = all_nonterminals
      self.all_operand_deciders = all_operand_deciders


   def __str__(self):
      return self.dump_str()

   def dump_str(self, pad='',brief=None):
      return self.input_str

   def dump_structured(self,pad=''):
      lst = []
      s = pad
      s += self.ipattern_input + ' | '
      s += ' '.join(self.operands_input)
      lst.append( s )
      return lst

   def dump(self, pad=''):
      for s in self.dump_structured(pad):
         msge(s)

      s = ' ipatternbits:' + str(len(self.ipattern.bits))
      msge("BITLENGTHS: " + s)
      s = ''
      for b in self.ipattern.bits:
            s += ' ' + b.value

      msge("GRAPHBITS: " + s)

############################################################################

# indicates which fields are required in the input parsing
structured_input_tags = {'ICLASS':          True,
                         'UNAME':           False,
                         'CATEGORY':        True,
                         'EXTENSION':       True,
                         'ISA_SET':         False,
                         'STATE':           False,
                         'PATTERN':         True,
                         'ATTRIBUTES':      False,
                         'OPERANDS':        False,
                         'UCODE':           False,
                         'FLAGS':           False,
                         'VERSION':         False,
                         'CPL':             False,
                         'COMMENT':         False,
                         'EXCEPTIONS':      False,
                         'DISASM':          False,
                         'DISASM_INTEL':    False,
                         'DISASM_ATTSV':    False,
                         'IFORM':           False
                         }


# $$ instruction_info_t
class instruction_info_t(partitionable_info_t):
   def __init__(self,
                iclass='',
                ipattern_input='',
                operands_input=None,
                category='DEFAULT',
                extension='DEFAULT',
                version = 0,
                isa_set = None):
      partitionable_info_t.__init__(self, iclass,ipattern_input, operands_input)
      self.iclass = iclass
      self.uname = None
      self.ucode = None
      self.comment = None
      self.exceptions = None

      # Default version. Newer versions replace older versions
      self.version = version

      self.category = category
      self.extension = extension
      self.isa_set = isa_set
      self.cpl = None
      self.attributes = None
      self.flags_input = None
      self.flags_info = None  # flag_gen.flags_info_t class

      self.iform = None
      self.iform_input = None
      self.iform_num = None
      self.iform_enum = None

   def add_attribute(self,s):
      if self.attributes:
         self.attributes.append(s)
      else:
         self.attributes = [s]

   def add_stack_attribute(self, memop_index):
      for op in self.operands:
         if op.bits == 'XED_REG_STACKPUSH':
            self.add_attribute('STACKPUSH%d' % (memop_index))
            return
         elif op.bits == 'XED_REG_STACKPOP':
            self.add_attribute('STACKPOP%d' % (memop_index))
            return
      die("Did not find stack push/pop operand")

   def is_vex(self):
       for bit in self.ipattern.bits: # bit_info_t
           #print("XXR: {} {}  {} {} {}".format(self.iclass, bit.btype, bit.token, bit.test, bit.requirement))
           if bit.btype == 'operand' and  bit.token == 'VEXVALID' and bit.requirement == 1 and bit.test == 'eq':
               return True
       return False
   def is_evex(self):
       for bit in self.ipattern.bits: # bit_info_t
           if bit.btype == 'operand' and bit.token == 'VEXVALID' and bit.requirement == 2 and bit.test == 'eq':
               return True
       return False
   def get_map(self):
       for bit in self.ipattern.bits: # bit_info_t
           if bit.token == 'MAP' and bit.test == 'eq':
               return bit.requirement
       return 0


   def dump_structured(self):
       """Return a list of strings representing the instruction in a
       structured way"""

       slist = []

       slist.append('{\n')

       s = add_str('', 'ICLASS', self.iclass)
       slist.append(s)

       if self.uname:
           s = add_str('', 'UNAME', self.uname)
           slist.append(s)

       if self.version != 0:
          s = add_str('','VERSION', str(self.version))
          slist.append(s)

          s = add_str('','CATEGORY', self.category)
          slist.append(s)

          s = add_str('','EXTENSION', self.extension)
          slist.append(s)
          s = add_str('','ISA_SET', self.isa_set)
          slist.append(s)
          s = add_str('','PATTERN', self.ipattern_input)
          slist.append(s)
          if self.cpl:
              s = add_str('','CPL', self.cpl)
              slist.append(s)


          if self.attributes:
              s = add_str('','ATTRIBUTES', self.attributes)
              slist.append(s)
          if self.ucode:
              s = add_str('','UCODE', self.ucode)
              slist.append(s)
          if self.comment:
              s = add_str('','COMMENT', self.comment)
              slist.append(s)
          if self.exceptions:
              s = add_str('','EXCEPTIONS', self.exceptions)
              slist.append(s)
          if self.exceptions:
              s = add_str('','DISASM_INTEL', self.disasm_intel)
              slist.append(s)
          if self.exceptions:
              s = add_str('','DISASM_ATTSV', self.disasm_att)
              slist.append(s)
          if self.iform_input:
              s = add_str('','IFORM_INPUT', self.iform_input)
              slist.append(s)
          if self.iform:
              s = add_str('','IFORM', self.iform)
              slist.append(s)

          if self.flags_input:
              s = add_str('','FLAGS', self.flags_input)
              slist.append(s)

       t = ''
       for op in self.operands_input:
           t = t + op + ' '
       s = add_str('','OPERANDS', t)
       slist.append(s)

       slist.append('}\n')
       return slist

   def read_structured_flexible(self,lines):
      debug = False
      accept(r'[{]', lines)
      reached_closing_bracket = False
      # FIXME add more error checking
      structured_input_dict = dict(zip(list(structured_input_tags.keys()),
                                       len(structured_input_tags)*[False]))
      found_operands = False
      filling_extra = False # when there is more than one pattern/operand/iform per {...} definition
      while 1:
         line = read_str_simple(lines)
         if debug:
            msge("Reading: " + line)
         if not line:
            if debug:
               msge("Dead line - ending")
            break
         if line == '}':
            if debug:
               msge("Hit bracket")
            reached_closing_bracket = True
            break
         #print "READING [%s]" % (line)
         if colon_pattern.search(line):
            (token, rest ) = line.split(':',1)
            token = token.strip()
            rest = rest.strip()
            if rest.startswith(':'):
                die("Double colon error {}".format(line))

            # Certain tokens can be duplicated. We allow for triples
            # of (pattern,operands,iform). The iform is optional.  If
            # we see "pattern, operand, pattern" without an
            # intervening iform, the iform is assumed to be
            # auto-generated. But we must have an operand line for
            # each pattern line.
            #msge("LINE: %s" % (line))
            if token in structured_input_dict:
               if structured_input_dict[token] == True:
                  if token in [ 'PATTERN', 'OPERANDS', 'IFORM']:
                     filling_extra = True
                  else:
                     die("Duplicate token %s in entry:\n\t%s\n" % (token, line))
            structured_input_dict[token] =True
            #msge("FILLING EXTRA = %s" %( str(filling_extra)))

            if token == 'ICLASS':
               self.iclass = rest
               if viclass():
                  msgb("ICLASS", rest)

            elif token == 'CATEGORY':
               self.category = rest
            elif token == 'CPL':
               self.cpl = rest
            elif token == 'EXTENSION':
               self.extension = rest

               # the isa set defaults to the extension. We can override
               # the isa set with the ISA_SET token.
               if self.isa_set == None:
                   self.isa_set = self.extension

            elif token == 'ISA_SET':
               self.isa_set = rest
            elif token == 'ATTRIBUTES':
               self.attributes = rest.upper().split()
            elif token == 'VERSION':
               self.version = int(rest)
            elif token == 'FLAGS':
               self.flags_input = rest
               self.flags_info = flag_gen.flags_info_t(self.flags_input)
               if vflag():
                  msge("FLAGS parsed = %s" % str(self.flags_info))
            elif token == 'PATTERN':
               if filling_extra:
                  self.extra_ipatterns.append(rest)
                  #msge("APPENDING None TO IFORMS INPUT")
                  self.extra_iforms_input.append(None)
                  self.extra_operands.append(None)
               else:
                  self.ipattern_input = rest
               found_operands=False
            elif token == 'OPERANDS':
               if filling_extra:
                  # overwrite the one that was added when we had an
                  # extra pattern.
                  if len(self.extra_operands) == 0:
                     die("Need to have a PATTERN line before the " +
                         "OPERANDS line for " + self.iclass)
                  self.extra_operands[-1] = rest.split()
               else:
                  self.operands_input = rest.split()
               found_operands=True
            elif token == 'UCODE':
               self.ucode = rest
            elif token == 'COMMENT':
               self.comment = rest
            elif token == 'EXCEPTIONS':
               self.exceptions = rest
            elif token == 'DISASM':
               self.disasm_intel = rest
               self.disasm_att = rest
            elif token == 'DISASM_INTEL':
               self.disasm_intel = rest
            elif token == 'DISASM_ATTSV':  # AT&T System V
               self.disasm_att = rest
            elif token == 'UNAME':
               self.uname = rest
               if viclass():
                  msgb("UNAME", rest)

            elif token == 'IFORM':
               if filling_extra:
                  if len(self.extra_iforms_input) == 0:
                     die("Need to have a PATTERN line before " +
                         "the IFORM line for " + self.iclass)
                  self.extra_iforms_input[-1] = rest
               else:
                  self.iform_input = rest
            else:
               setattr(self,token,rest.strip())
               # die("Unhandled token in line: " + line)
         else:
            print("NEXT FEW LINES: ")
            for x in lines[0:20]:
               print("INPUT LINE: %s" % (x.strip()))
            die("Missing colon in line: " + line)

      if reached_closing_bracket:
         if found_operands == False:
            die("Did not find operands for " + self.iclass)
         for k in  structured_input_dict.keys():
            if structured_input_dict[k] == False:
               if structured_input_tags[k]:
                  die("Required token missing: "+ k)

         if debug:
            msge("\tReturning...")
         return True
      return False

   def add_scalable_attribute(self, scalable_widths, agi):
      """Look for operations that have width codes that are scalable
      width codes (z,v,a,p,p2,s,spw8,spw,spw3,spw2,
      etc. (auto-derived) , and add an attribute SCALABLE"""

      scalable = False

      for op in self.operands:
         if op.oc2:
            s= op.oc2.upper()
            #msge("RRR Checking for %s in %s" % (s, str(scalable_widths)))
            if s in scalable_widths:
               scalable=True
               break

         if op.lookupfn_name:
            #msge("OPNAME: " + op.lookupfn_name)
            scalable =  look_for_scalable_nt(agi, op.lookupfn_name)
            if scalable:
               break

      if scalable:
         s  = "SCALABLE"
         self.add_attribute(s)



   def add_fixed_base_attribute(self):
      """Look for STACKPUSH/STACKPOP operands and then add an
      attribute that says fixed_base0 or fixed_base1 depending on
      which base reg has the SrSP operand."""
      stack_memop_indx = -1
      if vattr():
         msgb("ATTRIBUTE-FOR-STACKOP: CHECKING", self.iclass)
      for op in self.operands:
         if op.is_ntluf():
            if vattr():
               msgb("ATTRIBUTE-NTLUF",  "%s = %s" % (op.name,op.lookupfn_name))
            if op.lookupfn_name == 'SrSP':
               if op.name == 'BASE0':
                  stack_memop_indx = 0
               elif op.name == 'BASE1':
                  stack_memop_indx = 1
               else:
                  pass # skip other fields
      if stack_memop_indx != -1:
         if vattr():
            msgb("ATTRIBUTE-FOR-STACKOP",
                 "%s memop index %s" % (self.iclass, stack_memop_indx))
         s  = "FIXED_BASE%d" % stack_memop_indx
         self.add_attribute(s)
         self.add_stack_attribute(stack_memop_indx)


   def __str__(self):
      return self.dump_str()

   def dump_str(self, pad='', brief=False):
      s = []
      s.append(pad)
      s.append(self.iclass)
      if self.uname:
          s.append(" uname=%s" % str(self.uname))
      s.append(" inum=%s " % str(self.inum))
      if field_check(self,'iform') and self.iform:
          s.append(" iform=%s " % str(self.iform))
      if field_check(self,'iform_input') and self.iform_input:
          s.append(" iform_input=%s " % str(self.iform_input))
      if field_check(self,'isa_set') and self.isa_set:
          s.append(" isa_set=%s " % str(self.isa_set))
      s.append("pattern len=%d\n" % len(self.ipattern.bits))
      s.append(" %s ipattern: %s\n" % (pad,self.ipattern.just_bits()) )

      if brief:
          return ''.join(s)
      if self.prebindings:
         s.append('prebindings: \n\t' +
                  '\n\t'.join( [str(x) for x in list(self.prebindings.values())]) + '\n')
      for op in self.operands:
         s.append(pad)
         s.append("   ")
         s.append(op.dump_str(pad))
         s.append("\n")
      return ''.join(s)


def look_for_scalable_nt(agi, nt_name):
   """Look for a nonterminal that is sensitive to EOSZ. It looks
   recursively at NTs in the patterns, but that does not occur in x86."""
   try:
      gi = agi.generator_dict[nt_name]
   except:
      die("Generator not found for nt_name: %s" % (nt_name))

   for rule in gi.parser_output.instructions:
      for b in rule.ipattern.bits:
         if b.token == 'EOSZ':
            return True
         elif b.is_nonterminal():
            r_nt_name = b.nonterminal_name()
            if look_for_scalable_nt(agi, r_nt_name):  # RECUR
               return True
   return False



def mk_opnd(agi, s, default_vis='DEFAULT'):
    op = opnds.parse_one_operand(s,
                                 default_vis,
                                 agi.xtypes,
                                 agi.widths_dict)
    return op

def skip_flags_reg_gen(ii):
   # do not duplicate the flags register for instructions with "implicit" flags reg
   for op in ii.operands:
      if op.bits in ['XED_REG_FLAGS', 'XED_REG_EFLAGS', 'XED_REG_RFLAGS']:
         return True
      if op.lookupfn_name == 'rFLAGS': # allow rflags NT as well
         return True
   return False

def add_flags_register_operand(agi,ii):
   """If the instruction has flags, then add a flag register operand."""
   
   if skip_flags_reg_gen(ii):
      return

   if field_check(ii,'flags_info') and \
           ii.flags_info and ii.flags_info.x86_flags():
      rw = ii.flags_info.rw_action()
      (memidx_dummy,regidx) = find_max_memidx_and_regidx(ii.operands)
      s = "REG%d=rFLAGS():%s:SUPP" % ( regidx, rw )
      if vflag():
         msgb("RFLAGS-APPEND", "%s <-- %s" % ( ii.iclass, s))
      op = mk_opnd(agi,s)
      if op:
          ii.operands.append(op)

def add_flags_register_operand_all(agi,parser):
    for ii in parser.instructions:
        add_flags_register_operand(agi,ii)


def rewrite_stack_push(op,memidx,regidx):
   s = []
   #s.append("REG%d=SrSP():rw:SUPP" % (regidx))
   s.append("MEM%d:w:%s:SUPP" % (memidx, op.oc2))
   s.append("BASE%d=SrSP():rw:SUPP" % (memidx))
   if memidx == 0:
      s.append("SEG0=FINAL_SSEG0():r:SUPP") # note FINAL_SSEG0()
   else:
      s.append("SEG1=FINAL_SSEG1():r:SUPP") # note FINAL_SSEG1() ***
   return s

def rewrite_stack_pop(op,memidx,regidx):
   s = []
   #s.append("REG%d=SrSP():rw:SUPP" % (regidx))
   s.append("MEM%d:r:%s:SUPP" % (memidx, op.oc2))
   s.append("BASE%d=SrSP():rw:SUPP" % (memidx))
   if memidx == 0:
      s.append("SEG0=FINAL_SSEG0():r:SUPP") # note FINAL_SSEG()
   else:
      s.append("SEG1=FINAL_SSEG1():r:SUPP") # note FINAL_SSEG1() ***
   return s



def expand_stack_operand(op, memidx, regidx):
   """Replace the STACKPUSH and STACKPOP operands by a sequence of operands
    @type  op: opnds.operand_info_t
    @param op: input operand that is a stack push or pop

    @type  memidx: integer
    @param memidx: index of the memop we should use, either 0 or 1.

    @type  regidx: integer
    @param regidx: index of the first register we should use for
                   the rSP() operand

    @rtype: [ strings ]
    @return: additional text of operands (to be processed) for the
                           stack pointer access, memop, base, & seg.
   """
   if vstack():
      msgb("EXPANDING STACK OP", "%s memidx %d regidx %d"
           % (op.bits, memidx, regidx))
   if op.bits == 'XED_REG_STACKPUSH':
      out = rewrite_stack_push(op,memidx,regidx)
   elif op.bits == 'XED_REG_STACKPOP':
      out = rewrite_stack_pop(op,memidx,regidx)
   else:
      out = None
   if vstack():
      msgb("STACKOPS", str(out))
   return out




def find_max_memidx_and_regidx(operands):
   "find the maximum memidx and regidx"
   memidx = 0
   regidx = 0
   verbose = False
   for op in operands:
      if verbose:
         msgb("OPNAME", op.name)
      if op.name == 'MEM0':
         memidx = 1
      elif op.name == 'MEM1':
         memidx = 2 # this should cause an error if it is ever used
      rnm = reg_operand_name_pattern.match(op.name)
      if rnm:
         current_regidx = int(rnm.group('regno'))
         if verbose:
            msgb("COMPARE REGS", "current %d max %d" %
                 ( current_regidx, regidx))
         if current_regidx >= regidx:
            if verbose:
               msgb("BUMPING regidx")
            regidx = current_regidx+1
   return (memidx, regidx)

def parse_operand_spec(agi,operand_spec):
    """build a list classes holding operand info"""
    #print str(operand_spec)
    operands = []
    reset_any = False
    for w in operand_spec:
        op = mk_opnd(agi,w)
        if op:
            if op.type == 'xed_reset':
               reset_any = True
            else:
               operands.append(op)
    ##############################################################
    # expand stack operands
    #
    found_stackop = None
    for op in operands:
       # msgb("BITS", str(op.bits))
       if op.bits == 'XED_REG_STACKPUSH' or op.bits == 'XED_REG_STACKPOP':
          found_stackop = op
          break
    if found_stackop:
       (memidx, regidx) = find_max_memidx_and_regidx(operands)
       new_strings = expand_stack_operand(found_stackop, memidx, regidx)
       # make new operands based on these strings.
       if new_strings:
          for s in new_strings:
             new_op = mk_opnd(agi,s)
             if new_op:
                 operands.append(new_op)
    #
    ##############################################################
    return (operands, reset_any)


##################################################################
# Structured input / output of  instructions
##################################################################


def is_nonterminal_line(s):
   g = nonterminal_start_pattern.search(s)
   if g:
      # remove everything from the parens to the end of the line
      # including two colons
      t = parens_to_end_of_line.sub('', s)
      wrds = t.split()
      short_nt_name = wrds[-1]
      if len(wrds) == 1:
         type = None
         msge("NONTERMINAL: " + short_nt_name + " notype")
      else:
         type = wrds[0]
         msge("NONTERMINAL: " + short_nt_name + " type= " + type)
      return (short_nt_name, type)
   return (None,None)

def remove_instructions(agi):
    for g in agi.generator_list:
        ii = g.parser_output.instructions[0]
        if field_check(ii,'iclass'):
            g.parser_output = remove_overridden_versions(g.parser_output)

def remove_overridden_versions(parser):
   """Remove instructions that have newer versions using a dictionary
   of lists."""
   d = {}
   for ii in parser.instructions:
      if ii.iclass in parser.deleted_instructions:
         continue # drop this record
      if ii.uname  in parser.deleted_unames:
         msge("DROPPING UNAME %s" % (ii.uname))
         continue # drop this record
      if ii.iclass in d:
         if ii.version == d[ii.iclass][0].version:
            d[ii.iclass].append(ii)
         elif ii.version > d[ii.iclass][0].version:
            # we have an updated version. drop the old stuff and start over
            del d[ii.iclass]
            d[ii.iclass] = [ii]
         else:
            pass # drop this record
      else:
         # add first element of this iclass
         d[ii.iclass] = [ii]

   iis = []
   for ilist in list(d.values()):
      iis.extend(ilist)
   parser.instructions = iis
   return parser

def read_input(agi, lines):
   """Read the input from a flat token-per-line file or a structured
   ISA input file"""
   msge("read_input " + str(global_inum))
   # first line must be a nonterminal
   (nt_name, nt_type) = is_nonterminal_line(lines[0])
   if not nt_name:
      die("Did not find a nonterminal: " + lines[0])

   parser = None
   # see if we  have encountered this nonterminal before
   try:
      gi = agi.generator_dict[nt_name]
      # we have a re-occurrence of an earlier nonterminal. We extend it now.
      msge("FOUND OLD PARSER FOR " + nt_name)
      parser = gi.parser_output
   except:
      # need to make a new generator & parser
      parser = parser_t()
      parser.nonterminal_line = lines[0].strip()
      parser.nonterminal_name = nt_name
      parser.nonterminal_type = nt_type
      gi = agi.make_generator(nt_name)
      gi.parser_output = parser
      agi.nonterminal_dict.record_nonterminal(nt_name, nt_type)

   msge("Nonterminal " + parser.nonterminal_line)
   msge("Nonterminal name " + parser.nonterminal_name)
   lines.pop(0)

   # The {...} defined "instruction" patterns must have the substring
   # "INSTRUCTIONS" in their name.

   if instructions_pattern.search(parser.nonterminal_name):
       nlines = read_structured_input(agi,
                                      agi.common.options,
                                      parser,
                                      lines,
                                      agi.common.state_bits)
   else:
       nlines = read_flat_input(agi,
                                agi.common.options,
                                parser,
                                lines,
                                agi.common.state_bits)
   return nlines


def read_structured_input(agi, options, parser, lines, state_dict):
   msge("read_structured_input")
   while len(lines) != 0:
      if verb4():
         msge("NEXTLINE " + lines[0])
      first_line = no_comments(lines[0])
      if first_line == '':
         lines.pop(0)
         continue
      first_line  = slash_expand.expand_all_slashes(first_line)

      if udelete_pattern.search(first_line):
         m = udelete_full_pattern.search(first_line)
         uname = m.group('uname')
         msge("REGISTERING UDELETE %s" % (uname))
         parser.deleted_unames[uname] = True
         lines.pop(0)
      elif delete_iclass_pattern.search(first_line):
         m = delete_iclass_full_pattern.search(first_line)
         iclass = m.group('iclass')
         parser.deleted_instructions[iclass] = True
         lines.pop(0)


      elif nonterminal_start_pattern.search(first_line):
         msge("Hit a nonterminal, returning at: " + first_line )
         break
      else:
         ii = instruction_info_t()
         okay = ii.read_structured_flexible(lines)
         if okay:
            #mbuild.msgb("PATTERN:", ii.ipattern_input)
            # when there are multiple patterns/operands in the
            # structured input, we flatten them out here, making
            # multiple complete records, one per
            # pattern/set-of-operands.
            flat_ii_recs = expand_hierarchical_records(ii)

            # finalize initialization of instruction records
            for flat_ii in flat_ii_recs:
               flat_ii.refine_parsed_line(agi,state_dict)
               flat_ii.add_fixed_base_attribute()
               flat_ii.add_scalable_attribute(agi.scalable_widths, agi)
               if flat_ii.otherwise_ok:
                  parser.otherwise_ok = True # FIXME 2008-09-25: is this used?
               else:

                  parser.instructions.append(flat_ii)


   msge("parser returning with " + str(len(lines)) + ' lines remaining.')
   return lines

##################################################################

def junk_line(line):
    if len(line) == 0:
        return True
    if line[0]  == '#':
        return True
    return False

# $$ parse_t
class parser_t(object):
   def __init__(self):
      self.nonterminal_line = ''
      self.nonterminal_name = ''
      # the actual nonterminal_type is NOW IGNORED 2008-07-22 I take
      # the value from the operand storage fields type spec.  I still
      # use the existence of the nonterminal return type to indicate
      # that an NT is a NTLUF.. FIXME!!
      self.nonterminal_type = None # for lookup functions only

      # list of partitionable_info_t or instruction_info_t, which is a
      # subclass of partitionable_info_t.
      self.instructions = []

      self.deleted_instructions = {}
      self.deleted_unames = {}

      # if epsilon actions result in errors, otherwise_ok is False. If
      # epsilon actions result in no-error, then otherwise_ok should
      # be set to true.
      self.otherwise_ok = False


   def is_lookup_function(self):
      if self.nonterminal_type != None:
         return True
      return False

   def dump_structured(self,fp):
      "Print out the expanded records."
      for ii in self.instructions:
         slist  = ii.dump_structured()
         for s in slist:
            fp.write(s)
         fp.write('\n')


   def print_structured_output(self,fp):
      "Print the input in a structuctured token-per-line fashion"
      fp.write(self.nonterminal_line + "\n")
      fp.write("\n")
      self.dump_structured(fp)



def read_flat_input(agi, options, parser, lines,state_dict):
   """These are the simple format records, one per line. Used for
   non-instruction things to make partitionable objects"""
   msge("read_flat_input " + str(global_inum))
   while len(lines) > 0:
      if verb4():
         msge("NEXTLINE " + lines[0])
      first_line = no_comments(lines[0])
      if first_line == '':
         lines.pop(0)
         continue
      first_line  = slash_expand.expand_all_slashes(first_line)
      if nonterminal_start_pattern.search(first_line):
         msge("Hit a nonterminal, returning at: " + first_line )
         break

      try:
         (new_bits, bindings) = first_line.split('|')
      except ValueError:
         die('Could not split line in to 2 pieces based on vertical bar: [' +
             first_line + ']')

      (opcode_spec,
       extra_bindings,
       all_bit_infos,
       all_prebindings,
       otherwise_ok) = parse_opcode_spec( agi, new_bits, state_dict)

      if otherwise_ok:
         parser.otherwise_ok = True # FIXME 2008-09-25 need to change this
                                    #  if 'otherwise' node have RHS support.
         lines.pop(0)
         continue

      operands_input = bindings.split()
      (operands, reset_for_prefix) = parse_operand_spec(agi, operands_input)
      if extra_bindings:
         extra_operands = parse_extra_operand_bindings(agi, extra_bindings)
         operands.extend(extra_operands)

      # now put  opcode_spec, and operands in to a data structure

      ## FIXME add a table and line number for the name?
      pi = partitionable_info_t('',new_bits, operands_input)
      pi.input_str = first_line

      pi.ipattern = bits_list_t()
      pi.ipattern.bits = all_bit_infos

      pi.prebindings  = all_prebindings

      pi.operands = operands # list of opnds.operand_info_t
      pi.reset_for_prefix = reset_for_prefix

      parser.instructions.append(pi) # FIXME: instruction is a misnomer here

      lines.pop(0)

   return lines


############################################################################
## $$ Graph build
############################################################################

# $$ graph_node_t
class graph_node(object):

   global_node_num = 0

   def __init__(self, token,bitpos):
      self.id =  self.__class__.global_node_num
      #msge("CREATE NODE %d" % (self.id))
      self.__class__.global_node_num += 1
      self.token = token
      self.instructions = [] # a list of instruction_info_t class items

      # the relative bit position, mod 8, assuming nonterminals return bytes
      self.bitpos_mod8 = bitpos & 7

      # number of bits we use to decide on the next node.
      self.decider_bits = 0

      # number of bits we accept and skip over to get to the next
      # decider-group-of-bits
      self.skipped_bits = 0

      # a nonterminal  that follows this node
      self.nonterminal = None

      # an operand decision point
      self.operand_decider = None

      # When we have to go back and pick up a bit that was ignored
      # earlier, we list it here.
      self.back_split_pos = None

      # Usually we want the epsilon actions to result in decode
      # errors. When we want to permit epsilon action for prefix-type
      # nonterminals, then we set self.otherwise_ok to True.
      self.otherwise_ok = False

      self.next = {}

      # The capture function_object_t for the operands we need to
      # capture at this node.
      self.capture_function = None

      self.trimmed_values = None

   def is_nonterminal(self):
      if self.nonterminal != None:
         return True
      return False

   def is_operand_decider(self):
      if self.operand_decider != None:
         return True
      return False
   def value_test_node(self):
      """returns (value_test, value_to_test) """
      if self.is_operand_decider():
         if len(self.next) == 2:
            found_value = False
            found_other = False
            value = None
            for k,nxt in self.next.items():
               if k == 'other' and found_other==False:
                  found_other = True
               elif found_value == False:
                  found_value = True
                  value = k
               else:
                  # multiple values
                  return (False, None)
            if found_value and found_other:
               return (True, value)
      return (False, None)

   def leaf(self):
      if len(self.next) == 0:
         return True
      return False

   def dump_str(self,pad=''):
      eol = "\n"
      s =  pad + 'id: ' + str(self.id)
      s += ' token: ' + str(self.token)
      s += ' next nodes: %d' % (len(self.next))
      s += ' insts: %d' % (len(self.instructions))
      s += eol
      s += pad + 'skipped_bits: ' + str(self.skipped_bits)
      s += ' decider_bits: ' + str(self.decider_bits)
      if self.otherwise_ok:
         s += ' otherwise_ok: ' + str(self.otherwise_ok)
      if self.back_split_pos:
         s += ' back_split_pos: ' + str(self.back_split_pos)
      if self.nonterminal != None:
         s += " NONTERMINAL:" + str(self.nonterminal)
      if self.operand_decider:
         s += ' OPERAND-DECIDER:' + str(self.operand_decider)
      s += eol
      # only print instructions for leaf nodes
      if len(self.next) == 0:
         s += pad + 'insts: ' + eol
         for ii in self.instructions:
            s += ii.dump_str(pad + '    ') + eol
      return s
   def dump(self,pad=''):
      msge(self.dump_str(pad))




def new_node(graphnode, token, bitpos):
   node =  graph_node(token,bitpos)
   graphnode.next[token] = node
   return  node

def get_bit(ii,bitpos):
   if bitpos >= len(ii.ipattern.bits):
      return 'badbit'
   return ii.ipattern.bits[bitpos]


def collect_required_values(instructions, bitpos):
   """Return a list of the required values for a list of operand
   deciders."""
   d = []
   for ii in instructions:
      if not ii.ipattern.bits[bitpos].is_operand_decider():
         die("Died looking for an operand decider")
      operand_decider = ii.ipattern.bits[bitpos]
      if operand_decider.test == 'eq':
         if operand_decider.requirement not in d:
            d.append(operand_decider.requirement)
   return d


def partition_by_required_values(options, instructions, bitpos, token,
                                 required_values, state_space, splatter=True,
                                 operand_storage_dict=None):
   """Return a dictionary of lists of instructions, split by the
   elements of the required_values list"""
   #msge("\n\n\nNEW PARTITION:" )
   d = {}
   all_values = {}
   for ii in instructions:
      if not ii.ipattern.bits[bitpos].is_operand_decider():
         die("THIS DOES NOT HAPPEN")
      # we have an operand decider
      operand_decider = ii.ipattern.bits[bitpos]
      if vod():
         msge("PARTITIONING OPERAND DECIDER  TOKEN: " +
              str(operand_decider.token))
      if operand_decider.token != token:
         die("Mixed partitionings of operand_deciders: splitting on " + token +
             " but encountered " + operand_decider.token)
      if operand_decider.test == 'eq':
         # just one instruction  needs to be placed
         if vod():
            msge("Setting EQ OD %s" % operand_decider.requirement)
         if operand_decider.requirement not in d:
            d[ operand_decider.requirement ] = [ ii ]
         else:
            d[ operand_decider.requirement ].append(ii)
         all_values[operand_decider.requirement]=True
      elif operand_decider.test == 'ne':
         # add to trimmed list of req'd vals ( excluding this value)
         # THIS DUPLICATES (references to) NODES if there is more than
         # one choice.
         if operand_decider.token in state_space:
            all_values_for_this_od = state_space[operand_decider.token]
            if vod():
               msge("NE OD: all values from state space %s" %
                    (str(all_values_for_this_od)))
         else:
            try:
               osf = operand_storage_dict[operand_decider.token]
               if osf.ctype.find('enum') == -1:
                  nvalues = 1 << int(osf.bitwidth)
                  #all_values_for_this_od = [ str(x) for x in range(0,nvalues) ]
                  all_values_for_this_od = range(0,nvalues)
                  if vod():
                     msge("Synthesized values for %s: %s" %
                          ( operand_decider.token,
                            ", ".join( [ str(x) for x in all_values_for_this_od])))
            except:
               die("could not find %s in state space dictionary" %
                   (operand_decider.token))

         if vod():
            msge("All values for OD: %s" %
                 ", ".join( [ str(x) for x in all_values_for_this_od] ))
         for a in all_values_for_this_od:
            all_values[a]=True
         trimmed_vals = list(filter(lambda x: x != operand_decider.requirement,
                               all_values_for_this_od))
         if len(trimmed_vals) == 0:
            die("We had a not-equals requirement but did" +
                " not have any other values to bin against.")

         # DO NOT MAKE ONE NODE PER trimmed_vals element - that
         # explodes the graph size.
         #msge("\tAdding other with  values " + str(trimmed_vals))
         other = 'other'
         if other not in d:
            d[ other ] = [ (trimmed_vals,ii) ]
         else:
            d[ other ].append((trimmed_vals,ii) )

   #msge("RETURNING FROM PARTITION: %s" % ( str(d.keys())))
   return (d, list(all_values.keys()) )


def all_same_operand_decider(ilist,bitpos):
   """Return false if not all of the next bits are the same
   operand-decider, also return operand decider if True"""
   last = None
   for i in ilist:
      plen = len(i.ipattern.bits)
      if bitpos >= plen:
         #msge("Fell off end of bits")
         return (False,None)

      # They can have different required values, but they must be the
      # same deciding token.

      if i.ipattern.bits[bitpos].is_operand_decider():
         if last == None:
            last = i.ipattern.bits[bitpos]
         elif last.token  != i.ipattern.bits[bitpos].token:
            return (False, None)
      else:
         return (False, None) # not an operand decider
   if last:
      return (True, last)
   return (False, None)



def all_same_nonterminal(ilist,bitpos):
   """Return false if not all of the next bits are the same
   nonterminal, also return nonterminal if True"""
   last_nonterminal = None
   for i in ilist:

      plen = len(i.ipattern.bits)
      if bitpos >= plen:
         #msge("Fell off end of bits")
         return (False,None)
      if i.ipattern.bits[bitpos].is_nonterminal():
         if last_nonterminal == None:
            last_nonterminal = i.ipattern.bits[bitpos]
         elif last_nonterminal != i.ipattern.bits[bitpos]:
            #msge("Differing NTs: [" + str(last_nonterminal)+ "] vs ["
            #+ str(i.ipattern.bits[bitpos]) + ']')
            return (False, None)
      else:
         #msge("Not a nonterminal")
         return (False, None) # not a nonterminal
   if last_nonterminal:
      return (True, last_nonterminal)
   return (False, None)


def move_candidate_od_to_front(bitpos, candidate_od, bit_info_t_list):
   """Move a speicific od names candidate_od from wherever it is in
   the list (after bitpos) to the location bitpos"""

   found = False
   for i,b in enumerate(bit_info_t_list[bitpos+1:]):
      if b.is_operand_decider():
         if b.token == candidate_od:
            found = True
            badpos = i + bitpos + 1
   if found:
      # move bit_info_t_list[badpos] to just before bitpos
      if vrearrange():
         msge("BEFORE REARRANGE: bitpos = %d  and badpos = %d" %
              (bitpos, badpos))
         for b in bit_info_t_list:
            msge( "\t" + str(b) )
      z = bit_info_t_list[badpos]
      del bit_info_t_list[badpos]
      bit_info_t_list.insert(bitpos,z)
      if vrearrange():
         msge("AFTER REARRANGE:")
         for b in bit_info_t_list:
            msge( "\t" +str(b) )

   return found

def renumber_one_ipattern(i):
    bitpos = 0
    for p in i.ipattern.bits:
        p.pbit = bitpos
        bitpos = bitpos + 1

def renumber_bitpos(ilist):
    for i in ilist:
        renumber_one_ipattern(i)

def is_repleaceable(bitpos, bit_list):
   """Checks whether an operand decider can be moved to the current bitpos
   without causing disarray and messing with sequential bits such as  MOD[mm] REG[rrr] RM[nnn]"""
   if bitpos == 0 or bit_list[bitpos].is_operand_decider() or bit_list[bitpos].is_nonterminal():
      return True
   
   curr_bit, prev_bit = bit_list[bitpos], bit_list[bitpos - 1]

   # if not the beginning of sequential don't cares;[r r r] or [n n n] or [m m]
   if curr_bit == prev_bit:
      return False
   
   if curr_bit.is_one_or_zero() and prev_bit.is_one_or_zero():
      return False

   return True

def rearrange_at_conflict(ilist,bitpos):
   """Try to rearrange ODs at a conflict"""

   # build up a list of candidate ods

<<<<<<< HEAD
   # FIXME 2008-11-12 Mark Charney: could search for all sequential
   # ODs rather than just one neighboring OD.

=======
   # search for all sequential ODs rather than just one neighboring OD.
   
>>>>>>> d4d50200
   candidate_ods = []
   for i in ilist:
      if bitpos >= len(i.ipattern.bits):
         return False
<<<<<<< HEAD
      if i.ipattern.bits[bitpos].is_operand_decider():
         t = i.ipattern.bits[bitpos].token
         if t not in candidate_ods:
            candidate_ods.append(t)

         # look ahead one spot too...
         nbitpos = bitpos+1
         if nbitpos < len(i.ipattern.bits):
            if i.ipattern.bits[nbitpos].is_operand_decider():
               t = i.ipattern.bits[nbitpos].token
=======
      for k in range(bitpos, len(i.ipattern.bits)):
         if i.ipattern.bits[k].is_operand_decider():
               t = i.ipattern.bits[k].token
>>>>>>> d4d50200
               if t not in candidate_ods:
                  candidate_ods.append(t)

   if len(candidate_ods) == 0:
      msge("REARRANGE: NO CANDIDATE OD")
      return False

   retry = True
   for candidate_od in candidate_ods:
      if retry == False:
         break
      msge("REARRANGE ATTEMPT  using %s" % (candidate_od))
      retry = False
      for i in ilist:
         if i.ipattern.bits[bitpos].is_operand_decider() and candidate_od == i.ipattern.bits[bitpos].token:
               msge("\tSKIPPING %s inum %d -- already fine" %
                    ( i.get_iclass(), i.inum))
<<<<<<< HEAD
            else:
               msge("\tREARRANGE needs to juggle: %s inum %d" %
=======
         elif is_repleaceable(bitpos, i.ipattern.bits):
               msge("\tREARRANGE needs to juggle: %s inum %d" % 
>>>>>>> d4d50200
                    ( i.get_iclass(), i.inum))
               # attempt to juggle ODs in i.ipattern.bits to get
               # candidate_od in to bitpos
               if move_candidate_od_to_front(bitpos,
                                             candidate_od,
                                             i.ipattern.bits):
                  msge("\tREARRANGE one pattern worked for %s inum %d" %
                       ( i.get_iclass(), i.inum))
               else:
                  retry = True
                  msge("\tREARRANGE FAILED for %s. Trying again..." %
                       (candidate_od))
                  break # hit the outer loop

   if retry == True:
      msge("REARRANGE FAILED for all ODs")
      return False

   # make sure they are all the same OD at this bitpos now
   candidate_od = None
   for i in ilist:
      if i.ipattern.bits[bitpos].is_operand_decider():
         if candidate_od == None:
            candidate_od = i.ipattern.bits[bitpos].token
         elif candidate_od != i.ipattern.bits[bitpos].token:
            msge("REARRANGE FAILED AT END(1)! bitpos = %d" % (bitpos))
            msge( i.dump_str() )
            return False
      else:
         print_node(ilist)
         msge("REARRANGE FAILED AT END(2)!")
         return False
   msge("REARRANGE: FIXED OD CONFLICT!")

   # since we rearranged, we need to renumber the pbits or the
   # extraction will not work properly.
   renumber_bitpos(ilist)
   return True


def some_funky_spot(ilist,bitpos):
   """Return true if some pattern has a nonterminal or operand decider"""
   for i in ilist:
      if bitpos < len(i.ipattern.bits):
         if i.ipattern.bits[bitpos].is_nonterminal():
            return True
         if i.ipattern.bits[bitpos].is_operand_decider():
            return True
   return False

def print_split(others,ones,zeros,brief=False):
      for s,lst in [('Others',others),
                    ('Ones', ones),
                    ('Zeros', zeros)]:
          msge(s +': ')
          for ii in lst:
              try:
                  msge( ii.dump_str(brief=brief))
              except:
                  msge( "XUNKNOWN: " + str(ii) )


def partition_nodes(ilist,bitpos):
   """return a tuple of lists of nodes whose next bit is zero, one or
   a letter (others)"""
   zeros = []
   ones = []
   others = []
   zero = '0'
   one= '1'
   for inst in ilist:
      bit = inst.ipattern.bits[bitpos]
      if bit.value == zero:
         zeros.append(inst)
      elif bit.value == one:
         ones.append(inst)
      else:
         others.append(inst)
   return (ones,zeros,others)

def print_node(ilist):
   for ii in ilist:
      msge("\t" + ii.dump_str(brief=True))

def at_end_of_instructions(ilist, bitpos):
   """If all instructions are done with their bits, return 1
   None). Check for length problems too.  If not done, return 0.
   If there is an error, return -1"""
   done = False
   notdone = False
   for ii in ilist:
      if isinstance(ii,tuple):
         die("Bad tuple where instruction expected: "+ str(ii))
      if bitpos >= len(ii.ipattern.bits):
         done = True
      else:
         notdone = True
   if done:
      if notdone:
         msge("Length error: some instructions done and some" +
              " are not done simultaneously")
         msge("ilist len = " + str(len(ilist)))
         msge("\n\nILIST:")
         for ii in ilist:
            msge( 'bitpos:' + str(bitpos) +
                  '  len-pattern:' + str( len(ii.ipattern.bits)))
            if (len(ii.ipattern.bits)) == 0:
                msge("BAD INST: %s" % ( str(ii)))
         msge("\n\nNODE:")
         print_node(ilist)
         #die("Dying")
         return -1 # problem: some done, some not done
      return 1 # all is well, all done
   return 0 # not done yet

def no_dont_cares(instructions, bitpos):
   "Return True if there are no don't cares"
   for i in instructions:
      if i.ipattern.bits[bitpos].is_dont_care():
         return False
   return True

def some_different(instructions,bitpos):
   """Return True if there are ones and zeros and no don't cares,
   nonterminals or operand deciders"""
   zero = '0'
   one= '1'

   zeros = 0
   ones = 0
   for i in instructions:
      if i.ipattern.bits[bitpos].value == zero:
         zeros += 1
      elif i.ipattern.bits[bitpos].value == one:
         ones += 1
   if zeros > 0 and ones > 0:
      return True
   return False

def scan_backwards_for_distinguishing_bit(instructions,bitpos):
   """Return a tuple (t/f, bitpos) that says where we can partition
   this node further (when possible)."""

   b = bitpos - 1
   while b >= 0:
      if no_dont_cares(instructions,b):
         if some_different(instructions,b):
            msge("FALLBACK: we can parition on the 1s and 0s at bitpos " +
                 str(b))
            return (True, b)
      b = b - 1
   msge("FALLBACK: No bits left to examine: at bit %d" % (bitpos))
   return (False, None)

def convert_splitpos_to_bit_index(graph,splitpos):
   """Convert the fake bitposition in splitpos in to a real bit
   position by skipping leading operand deciders. Intervening
   nonterminals might mess this up??? FIXME
   """
   i = graph.instructions[0]
   real_bits = 0
   for b in i.ipattern.bits[0:splitpos]:
      if not b.is_operand_decider():
         real_bits += 1
   msge("BACKSPLIT  fake bitpos: %d real bitpos: %d\n" % (splitpos, real_bits))
   return real_bits




def back_split_graph(common, graph, bitpos, skipped_bits, splitpos):
   """Partition based on splitpos and then recur in to build_sub_graph
   for the partitions."""

   options = common.options
   msge("back_split_graph: based on " + str(splitpos))
   (ones,zeros,others) = partition_nodes(graph.instructions,splitpos)
   if vbuild():
      s =  "ones %d zeros %d others %d" % (len(ones), len(zeros), len(others))
      msge('back_split_graph: ' + s )
   if len(others) > 0:
      die("We encountered some junk on a back-split")

   if len(zeros) == 0:
      die("We didn't have any zeros in the back-split partition")
   if len(ones) == 0:
      die("We didn't have any ones in the back-split partition")

   graph.skipped_bits = skipped_bits
   graph.decider_bits = 1
   graph.back_split_pos = convert_splitpos_to_bit_index(graph,splitpos)

   # zero child node
   znode = new_node(graph,'0',bitpos)
   znode.instructions.extend(zeros)
   build_sub_graph(common,znode,bitpos, 0)  # RECUR

   # one child node
   onode = new_node(graph,'1',bitpos)
   onode.instructions.extend(ones)
   build_sub_graph(common,onode,bitpos, 0)  # RECUR



# global hack -- FIXME: 2007-07-10 to get the operand storage
#                                  dictionary in to
#                                  partition_by_required_values.
g_operand_storage_dict = None

def build_sub_graph(common, graph, bitpos, skipped_bits):
   """Recursively partition instructions based on 1s, 0s and
   placeholder letters"""
   global g_operand_storage_dict
   options = common.options

   # expand_dont_cares is an important control for the graph
   # building. If expand_dont_cares is false, whenever we see a
   # don't-care in some thing at the next bit position, then we skip
   # that bit in the graph formation. This leads to problems when
   # skipped 1s and 0s are required to disambiguate the tree
   # downstream. When expand_dont_cares is true, then whenever we have
   # some 1s or 0s that happen to collide with a don't-care in some
   # thing at the next bit positiona, then we copy all the don't-care
   # ("others") on both zero and one successor nodes. Something down
   # stream will disambiguate them necessarily. The nice thing about
   # expand_dont_cares being true is that (a) one does not have the
   # problem alluded to above (which I've only seen when processing
   # the SIB BASE table, and hacked around by swapping the nonterminal
   # argument order). And (b), we don't have to confirm that bits we
   # skipped have required values when we get down to just one
   # decoding option.
   #
   # I only expand the don't cares if they happen to line up with some
   # nodes that have 1s or 0s in them. This attempts to prevent the
   # immediates from exploding the graph. But if immediates line up
   # with some 1s and 0s, they'll get expanded. The 1B PUSH does not
   # get expanded because the 0101_0xxx is unique once you get to the
   # 0101_0 part. So that would have to be coalesced in graph merging
   # later on.
   #
   #
   # WARNING: When expand_dont_cares is true the graph currently
   # explodes in size.
   expand_dont_cares = False

   # skip_constants is an important control for the graph building. If
   # skip_constants is false, then when the next bit for all
   # instructions is 1 or the next bit for all instructions is 0, then
   # we pretend it is decider bit and make a new node.  This node is
   # trivial because it only has one out-edge, but it enabls the graph
   # merger to merge it in to the parent node when merging is
   # done. This results in a smaller graph.  When skip_constants is
   # True, then we "skip" bits where the next bit is always 1 or 0 for
   # all instructions. In this case, we still need to confirm that we
   # have a 1 or 0 at decode time, but it doesn't contribute new
   # information. After node merging, the graph is smaller when
   # skip_constants is False at graph build time, so that is the
   # preferred setting.
   skip_constants = False

   # stop_early is another important control. If stop_early is True,
   # then we do not continue building the graph when we are down to
   # one instruction. When stop_early is False, we keep going even
   # when there is only one instruction. Setting stop_early to False
   # is required to get the nonterminals that may be down stream built
   # in to the graph.
   stop_early = False

   if vbuild():
      msge("[SUBGRAPH BUILD] Token %s ninst %d" %
           (str(graph.token), len(graph.instructions)))
      for ii in graph.instructions:
         msge(ii.dump_str('   '))

   if stop_early and len(graph.instructions) == 1:
      # we are down to one option. We must verify when decoding, but
      # the path is now determined fully.
      return

   # Go to the next bit. Note: we initialize the bitpos to -1 so that
   # when we advance it here the first time, we start with bit zero.

   bitpos += 1
   if vbuild():
      msge("Token " + str(graph.token) + "   Reached bit " + str(bitpos))

   at_end = at_end_of_instructions(graph.instructions,bitpos)
   if at_end == 1:
      if vbuild():
         msge("Hit end of instructions -- skipped bits " + str(skipped_bits))
      if len(graph.instructions) > 1:
         msge("\nBUILD ERROR: more than one leaf when ran out of bits:")
         for ii in graph.instructions:
            msge(ii.dump_str('   ', brief=True))
         msge("\n\n")
         (okay, splitpos) = scan_backwards_for_distinguishing_bit(
                                                     graph.instructions,bitpos)
         if okay:
            msge("NEED TO BACKSPLIT AT POSITION %d" % (splitpos))
            # redo this bit (hence bitpos-1) once we split based on splitpos
            back_split_graph(common, graph, bitpos-1, skipped_bits, splitpos)
            return
         else:
            msge("Back-split failed to solve the problem")
         die("BUILD ERROR: more than one leaf when ran out of bits." +
             " See stdout.")
      graph.skipped_bits = skipped_bits
      return
   elif at_end == -1:
      if vbuild():
         msge("Hit end of SOME instructions -- try back_split")
      (okay, splitpos) = \
          scan_backwards_for_distinguishing_bit(graph.instructions,bitpos)
      if not okay:
         die("Back-split failed to solve ending problem")
      else:
         # redo this bit (hence bitpos-1) once we split based on splitpos
         back_split_graph(common, graph, bitpos-1, skipped_bits, splitpos)
         return

   if vpart():
      msge("Here is what we are considering, bitpos" + str(bitpos) + ":")
      for ii in graph.instructions:
         msge(ii.dump_str('   ')  + '\n')

   #####################################################################


   iterations = 0
   splitting = True
   while splitting:
      #msge("SPLIT ITERATION: %d" % (iterations))
      if iterations > 1:
         die("We should not be trying to resplit things more than once")
      iterations += 1

      # Check for identical operand deciders
      (all_same_decider, operand_decider) = \
          all_same_operand_decider(graph.instructions,bitpos)
      if all_same_decider:
         if vbuild():
            msge("All same operand decider: %s" % operand_decider)
         # hit an operand decider

         # tell current node that it is an operand decider
         graph.operand_decider = operand_decider  # a special kind of bit_info_t
         graph.skipped_bits = skipped_bits

         # Collect up the required values...
         required_values = collect_required_values(graph.instructions, bitpos)
         if vpart():
            msge("Required values for operand decider " + str(required_values))

         # When we have things that ignore a particular decider we need
         # to copy everything else to all the options. NOTE: this must be
         # false because when set to true, it messes up the subsequent bitpos
         # ordering for things that were skipped.
         splatter_dont_cares = False

         # split up the nodes based on the different values observed.
         (node_partition,values) = \
             partition_by_required_values(options, graph.instructions, bitpos,
                                          operand_decider.token,
                                          required_values, common.state_space,
                                          splatter_dont_cares,
                                          g_operand_storage_dict)

         graph.child_od_key_values = values


         # check to see if all the 'other' conditions are the same.
         # if not, we must splatter them.
         need_to_splatter = False
         previous_trimmed_values = None
         scalar_values = set()
         for k,partition in node_partition.items():
            if vpart():
               msge("SPATTER SCAN: Operand decider partition key= " + str(k))
            if isinstance(partition[0],tuple):
               for trimmed_values, ii in  partition:
                  s = set(trimmed_values)
                  if previous_trimmed_values == None:
                     previous_trimmed_values = s
                  if s != previous_trimmed_values:
                     # need to splatter!
                     msge("X9 need to splatter based on differing " +
                          "other conditions")
                     need_to_splatter = True
                     break
            else:
               scalar_values.add(k)

         # if there is an overlap between the 'other' values and
         # values referenced by non "other" nodes (scalar ODs), then
         # we need to splatter. MOD=3 and MOD!=3 will not get splattered.
         # But X=0, X=1, X!=2 will get splattered since X!=2 -> X= 0 or 1.
         # and that overlaps with existing scalar values.

         if not need_to_splatter and previous_trimmed_values:
            if scalar_values.intersection(previous_trimmed_values):
               msge("X9 need to splatter based on cases overlapping " +
                    "with scalar dispatch")
               need_to_splatter = True

         # fix up the 'other' conditions so that they are partitionable.
         if need_to_splatter:
            msge("Splattering because of conflicting 'other' conditions")
            new_node_partition = {}
            for k,partition in node_partition.items():
               if isinstance(partition[0],tuple):
                  for trimmed_values, ii in  partition:
                     for tv in trimmed_values:
                        try:
                           new_node_partition[tv].append(ii)
                        except:
                           new_node_partition[tv]=[ii]
               else:
                  try:
                     new_node_partition[k].extend(partition)
                  except:
                     new_node_partition[k]=partition
            # replace old partition with splattered partition
            node_partition = new_node_partition


         # set up the next nodes and give them their instructions.

         for k,partition in node_partition.items():
            if vpart():
               msge("PARTITIION: Operand decider partition key= " + str(k))
            next_node = new_node(graph,k,bitpos)

            if isinstance(partition[0],tuple):
               # store the key choices in the node for later graph building
               for trimmed_values, ii in  partition:
                  next_node.trimmed_values = trimmed_values
                  next_node.instructions.append(ii)
            else:
               if k == 'XED': # FIXME: why is this test here? / 2009-02-06
                  die("Bad operand decider: " + k )
               next_node.instructions.extend(partition)

         # build the subgraphs for the children
         for child in graph.next.values():
            # RECUR for operand-decider
            build_sub_graph(common, child, bitpos, 0)
         return

      ####################################################################
      # Check for identical nonterminals
      # nt is the bit_info_t for the nonterminal
      (all_same_nt, nt) = all_same_nonterminal(graph.instructions,bitpos)
      if all_same_nt:
         if vbuild():
            msge("All same nt")
         # hit a nonterminal.

         # tell current node that it is a nonterminal
         graph.nonterminal = nt
         graph.skipped_bits = skipped_bits
         if vbuild():
            msge("GRAPHBLD: Nonterminal: " +
                 str(nt) + " skipped_bits: " + str(skipped_bits))
         # build a new node that follows the nonterminal and give it
         # all the instructions.  The '-' denotes we go there when the
         # nonterminal is done parsing.
         nt_next_node = new_node(graph,'-',bitpos)

         nt_next_node.instructions.extend(graph.instructions)

         # carry on build the graph from the nt_next_node
         build_sub_graph(common, nt_next_node, bitpos, 0)
         return
      else:
         if vbuild():
            msge("Not all the same nonterminal.")

      #####################################################################
      # *AFTER* we advance the bit, we partition the nodes based on
      # *the current bit

      (ones,zeros,others) = partition_nodes(graph.instructions,bitpos)
      if vbuild():
         s =  "ones %d zeros %d others %d" % (len(ones),
                                              len(zeros), len(others))
         msge('build_sub_graph ' + s )

      # make sure we do not have some things that hit the Nonterminal
      # and some that do not
      if some_funky_spot(graph.instructions,bitpos):
         msge('FUNKY SPOT: bitpos %d' % (bitpos))
         print_split(others,ones,zeros,brief=True)
         if rearrange_at_conflict(graph.instructions, bitpos):
            msge("REARRANGED ODs TO BYPASS PROBLEM at bitpos %d" % bitpos )
            # try resplitting the nodes now that we've juggled stuff
            continue

         else:
            (okay, splitpos) = \
                scan_backwards_for_distinguishing_bit(graph.instructions,
                                                      bitpos)
            if not okay:
               die("Look-ahead error - only some are nonterminal " +
                   "at next bit position")
            else:
               # redo this bit (hence bitpos-1) once we split based on
               # splitpos.
               back_split_graph(common, graph,
                                bitpos-1, skipped_bits, splitpos)
               return
      else:
         splitting = False # we are good to exit

   if verb7():
      print_split(others,ones,zeros)


   # FIXME: enabling either of these lines causes a python error at
   # this point we never need this nodes instructions again.  (Turns
   # out we need them anyway for generating args for the nonterminals,
   # so all is not lost, just confused.)
   #del graph.instructions
   #graph.instructions = []

   # if there are any others in then, we cannot split on this bit, so
   # just keep going. Similarly, if there are all 1s or all 0s then we
   # just keep going (when skip_constants is True). Only split the
   # node if it is a mix of 1s and 0s.
   if len(others) > 0:

      ####OLD STUFF build_sub_graph(common,graph, skipped_bits+1)  # RECUR

      if expand_dont_cares and (len(ones)>0 or len(zeros)>0):
         # we only do the expansion if ones/zeros are floating around
         # at this point. Build two nodes. Put all the ones in the
         # "one" node, all hte zeros in the "zero" node and the others
         # in both nodes! Then recur on both nodes
         if vbuild():
            msge("Duplicating dontcares")
         graph.skipped_bits = skipped_bits
         graph.decider_bits = 1

         # zero child node
         znode = new_node(graph,'0',bitpos)
         if len(zeros) > 0:
            znode.instructions.extend(zeros)
         # Add the "don't-care others" to the zeros
         znode.instructions.extend(others)
         build_sub_graph(common,znode,bitpos, 0)  # RECUR

         # one child node
         onode = new_node(graph,'1',bitpos)
         if len(ones) > 0:
            onode.instructions.extend(ones)
         # Add the "don't-care others" to the ones
         onode.instructions.extend(others)
         build_sub_graph(common,onode,bitpos, 0)  # RECUR

      else:
         build_sub_graph(common,graph,bitpos, skipped_bits+1)  # RECUR

   elif len(ones) > 0 and len(zeros) == 0:
      # Some one's but no zeros, no others
      if vbuild():
         msge("some ones, no zeros no others")
      if skip_constants:
         build_sub_graph(common,graph, bitpos, skipped_bits+1)  # RECUR
      else:
         graph.skipped_bits = skipped_bits
         graph.decider_bits = 1

         onode = new_node(graph,'1',bitpos)
         onode.instructions.extend(ones)
         build_sub_graph(common,onode,bitpos, 0)   # RECUR
   elif len(ones) == 0 and len(zeros) > 0:
      # Some zeros's but no ones, no others
      if vbuild():
         msge("some zeros, no ones  no others")
      if skip_constants:
         build_sub_graph(common,graph,bitpos, skipped_bits+1)
      else:
         graph.skipped_bits = skipped_bits
         graph.decider_bits = 1

         znode = new_node(graph,'0',bitpos)
         znode.instructions.extend(zeros)
         build_sub_graph(common,znode, bitpos, 0)  # RECUR
   else:
      # some zeros, some ones -> split it
      if vbuild():
         msge("Just 0s and 1s, splitting, building a subgraph")
      graph.skipped_bits = skipped_bits
      graph.decider_bits = 1

      # zero child node
      znode = new_node(graph,'0',bitpos)
      znode.instructions.extend(zeros)
      build_sub_graph(common,znode, bitpos, 0)  # RECUR

      # one child node
      onode = new_node(graph,'1',bitpos)
      onode.instructions.extend(ones)
      build_sub_graph(common,onode,bitpos, 0)  # RECUR



def build_graph(common, parser_output, operand_storage_dict):
   """Build a graph of the parsed instructions. Return the root"""
   if vgraph_res():
      print_resource_usage('build_graph.0')
   global g_operand_storage_dict
   g_operand_storage_dict = operand_storage_dict
   if verb4():
      msge("Building graph:")
      print_node(parser_output.instructions)
      if parser_output.otherwise_ok:
         msge("Otherwise-ok is set to true for this nonterminal")
   nt_name = parser_output.nonterminal_name
   graph  = graph_node(nt_name,0)
   #msge("Building new graph: %d" % (graph.id))

   #THIS LINE IS THE HUGE BIG MEMORY HOG. IS IT REALLY NEEDED??? NO!!
   # Removing it cut the memory usage in half and the execution time in half!
   #ilist =  copy.deepcopy(parser_output.instructions)
   ilist =  parser_output.instructions
   if vgraph_res():
      print_resource_usage('build_graph.1')
   graph.instructions.extend(ilist)
   if vgraph_res():
      print_resource_usage('build_graph.2')
   bitpos = -1
   skipped_bits = 0
   build_sub_graph(common,graph, bitpos, skipped_bits)
   if vgraph_res():
      print_resource_usage('build_graph.3')
   return graph


def print_graph(options, node, pad =''):
   s = node.dump_str(pad)
   msge(s)
   for k,nxt in node.next.items():  # PRINTING
      s = pad + ' key: ' + str(k)
      msge(s)
      print_graph(options, nxt, pad + '        ')

############################################################################
## $$ OPCAP capturing operands
############################################################################

def collect_immediate_operand_bit_positions(options, opnd, ii):
   """Fill in the opnd.bit_positions list with index of each bit in
   the immediate operand."""
   limit = len(ii.ipattern.bits)
   last_bit_pos = {} # record the next starting point for each letter
                     # we encounter
   for b in opnd.bits:   # try to find each bit.
      if b in last_bit_pos:
         start_at = last_bit_pos[b]
      else:
         start_at = 0
      found = False
      # look at the bits in the ipattern
      for p in range(start_at,limit):
         if ii.ipattern.bits[p].value == b:
            opnd.bit_positions.append( p )
            # bump our new starting point to after the position we just found
            last_bit_pos[b] = p+1
            found = True
            break

      if not found:
         die("Did not find bit %s of operand %s in instruction %s " %
             (str(b), str(opnd), ii.dump_str()))

################################
<<<<<<< HEAD

uninteresting_operand_types_list = ['imm_const', 'reg', 'relbr', 'ptr', 'error',
                                    'nt_lookup_fn', 'mem', 'xed_reset',
=======
         
uninteresting_operand_types_list = ['imm_const', 'reg', 'relbr', 'absbr', 'ptr', 'error',
                                    'nt_lookup_fn', 'mem', 'xed_reset', 
>>>>>>> d4d50200
                                    'flag', 'agen']

uninteresting_operand_types_dict = \
    dict(zip(uninteresting_operand_types_list,
             [True]*len(uninteresting_operand_types_list)))


def decorate_operand(options,opnd,ii):
   """Set opnd.bit_positions list and opnd.rightmost_bitpos for this
   operand in this instruction"""

   global uninteresting_operand_types_dict

   if opnd.type in uninteresting_operand_types_dict:
      pass
   elif opnd.type == 'imm':
      if ii.prebindings and opnd.name in ii.prebindings:
         opnd.bit_positions = [ x.pbit for x in
                                ii.prebindings[opnd.name].bit_info_list ]
      else:
         collect_immediate_operand_bit_positions(options,opnd, ii)
      opnd.rightmost_bitpos = max(opnd.bit_positions)
   else:
      die("Unhandled operand type: " + str(opnd))



def decorate_operands(options,agi):
   for gi in agi.generator_list:
      for ii in gi.parser_output.instructions:
         for opnd in ii.operands:
            decorate_operand(options,opnd,ii)


def find_all_operands(options, node):
   """Return a set of operand names for this graph node. Just look at
   all the instructions."""
   operands = set()

   if vcapture():
      for ii in node.instructions:
         for opnd in ii.operands:
            msge("FINDALL: " + opnd.name + " type= [" + opnd.type + ']')

   # Get the operands from the first instruction
   # Only look at the imm-type operands
   ii = node.instructions[0]
   for opnd in ii.operands:
      if vcapture():
         msge("FINDALL Operand " + opnd.name + " type= [" + opnd.type + ']')
      # at leaves, include all operands. at internal nodes, just the
      # reg, imm and imm_const operands.
      if node.leaf():
         operands.add(opnd.name)
      elif opnd.type == 'imm' or opnd.type == 'imm_const' or opnd.type == 'reg':
         operands.add(opnd.name)

   # Remove any operands that are not in every instruction.
   # (We do not reprocess the first element.)
   for ii in node.instructions[1:]:
      op2set = set()
      for opnd in ii.operands:
         if node.leaf():
            # FIXME: this *was* operands.add(opnd.name)
            # 2007-06-26. Not sure if it was wrong or equivalent.
            op2set.add(opnd.name)
         elif opnd.type == 'imm' or opnd.type == 'imm_const' or \
                 opnd.type == 'reg':
            op2set.add(opnd.name)
      operands = operands.intersection(op2set)
   return operands


def collect_instruction_types(agi, master_list):
   """Collect the iclass / category /extension"""
   need_to_die = False
   for generator in agi.generator_list:
      for ii in generator.parser_output.instructions:
         if field_check(ii, 'iclass'):
            plist = []
            if field_check(ii, 'attributes'):
                plist = ii.attributes

            if field_check(ii, 'iclass_string_index'):
                iclass_string_index = ii.iclass_string_index
            else:
                iclass_string_index = 0

            t = (ii.iclass, ii.extension, ii.category, ii.isa_set,
                 plist,
                 iclass_string_index)
            if ii.iform_enum  in master_list:
               # duplicate iform - check extension and isa-set
               (oldi, olde, oldc,
                olds, oldp, oldisi) = master_list[ii.iform_enum]
               if olde != ii.extension:
                  need_to_die = True
                  msgb("ERROR:EXTENSION ALIASING IN IFORM TABLE", ii.iform_enum)
               if olds != ii.isa_set:
                  msgb("ERROR: ISA_SET ALIASING IN IFORM TABLE", ii.iform_enum)
                  need_to_die = True
               msgb("DUPLICATE IFORM", ii.iform_enum)
            master_list[ii.iform_enum] = t
   if need_to_die:
      mbuild.die("Dieing due to iform aliasing")

def collect_isa_sets(agi):
   """Collect the isaset info"""
   s = set()
   for generator in agi.generator_list:
      for ii in generator.parser_output.instructions:
         if field_check(ii, 'iclass'):
             s.add(ii.isa_set.upper())
   return s



def collect_tree_depth(node, depths, depth=0):
   """Collect instruction field data for enumerations"""

   cdepth = depth + 1
   if len(node.next) == 0:
      try:
         depths[cdepth] += 1
      except:
         depths[cdepth] = 1
   else:
      for child in node.next.values():
         collect_tree_depth(child, depths, cdepth)
   return depths

def collect_ifield(options, node, field, master_list):
   """Collect instruction field data for enumerations"""
   for ii in node.instructions:
      if field_check(ii, field):
         s = getattr(ii,field)
         if s not in master_list:
            master_list.append(s)
   for child in node.next.values():
      # FIXME: sloppy return value handling???
      collect_ifield(options,child, field,master_list)
   return master_list


def collect_ofield(options, node, field, master_list):
   """Collect operand field data for enumerations"""
   for ii in node.instructions:
      for opnd in ii.operands:
         if field_check(opnd, field):
            s = getattr(opnd,field)
            if s != None and s not in master_list:
               master_list[s] = True
   for child in node.next.values():
      collect_ofield(options,child, field,master_list)

def collect_ofield_operand_type(options, node, field, master_list):
   """Collect operand type enumeration data"""
   for ii in node.instructions:
       for opnd in ii.operands:
           if field_check(opnd, field):
               s = opnd.get_type_for_emit()
               #s = getattr(opnd,field)
               if s != None and s not in master_list:
                   master_list[s] = True
   for child in node.next.values():
       collect_ofield_operand_type(options,child, field,master_list)


def collect_ofield_name_type(options, node, field, master_list):
   """Collect operand field data for enumerations"""
   for ii in node.instructions:
      for opnd in ii.operands:
         if field_check(opnd, field):
            s = getattr(opnd,field)
            type = getattr(opnd,'type')
            if s not in master_list:
               master_list[s]=type
   for child in node.next.values():
      collect_ofield_name_type(options,child, field,master_list)



def collect_attributes_pre(options, node,  master_list):
    collect_attributes(options, node,  master_list)
    # add always-available attributes. These facilitate writing
    # unconditional property-checking code in XED.
    for attr in [ 'MASKOP_EVEX', 'MASK_AS_CONTROL' ]:
        if attr not in master_list:
            master_list.append(attr)


def collect_attributes(options, node,  master_list):
   """Collect all attributes"""
   for ii in node.instructions:
         if field_check(ii, 'attributes'):
            s = getattr(ii,'attributes')
            if isinstance(s, list):
               for x in s:
                  if x not in master_list:
                     master_list.append(x)
            elif s != None and s not in master_list:
               master_list.append(s)
   for nxt in node.next.values():
      collect_attributes(options,nxt, master_list)


idata_files = 0
def write_instruction_data(agi, idata_dict):
   """Write a file containing the content of the idata_dict. The keys
   are iclass:extension the values are (iclass, extension, category). This
   appends to the file if we've already opened this."""
   global idata_files
   idata_files += 1
   if idata_files > 1:
       die("Not handled: appending ot idata.txt file")

   fe = xed_file_emitter_t(agi.common.options.xeddir,
                           agi.common.options.gendir,
                           'idata.txt',
                           shell_file=True)
   fe.start(full_header=False)

   kys = list(idata_dict.keys())
   kys.sort()
   s = "#%-19s %-15s %-15s %-30s %-20s %s\n" % ("iclass",
                                                "extension",
                                                "category",
                                                "iform",
                                                "isa_set",
                                                'attributes')
   fe.write(s)
   for iform in kys:
      (iclass,extension,category,isa_set, plist,
                              iclass_string_index) = idata_dict[iform]
      if plist:
          attributes = ":".join(plist)
      else:
          attributes = 'INVALID'
      s = "%-19s %-15s %-15s %-30s %-20s %s\n" % (iclass,
                                                  extension,
                                                  category,
                                                  iform,
                                                  isa_set,
                                                  attributes)
      fe.write(s)
   fe.close()

def attr_dict_keyfn(a):
    return a[0]

def write_attributes_table(agi, odir):
   fn = 'xed-attributes-init.c'
   if vattr():
       msgb("Writing attributes file", fn)
   f = agi.common.open_file(fn, start=False)
   f.add_misc_header("#include \"xed-attributes.h\"")
   f.add_misc_header("#include \"xed-gen-table-defs.h\"")
   f.start()
   f.write("\nconst xed_attributes_t ")
   f.write("xed_attributes[XED_MAX_REQUIRED_ATTRIBUTES] = {\n")

   if vattr():
       msgb("Unique attributes", len(agi.attributes_dict))
   t = []
   for s,v in agi.attributes_dict.items():
       t.append((v,s))
   t.sort(key=attr_dict_keyfn)
   if vattr():
       msgb("Sorted Unique attributes", len(t))
   agi.attributes_ordered =  t

   #  agi.attributes_ordered has tuple (i,s) where s is a comma
   #  separated list of attributes that we'll use to manufacture the
   #  initialization equations.
   if len(agi.attributes_ordered) >= 65536:
       die("Too many attributes combinations for the 16b index used" +
           " in the xed_inst_t data structure." +
           " Please report this to the SDE/XED team.")

   for i,s in agi.attributes_ordered:
       if s:
           v = s.split(',')
           struct_init = make_attributes_structure_init(agi,v)
       else:
           struct_init = make_attributes_structure_init(agi,None)
       f.write("/* %5d */ %s,\n" % (i,struct_init))
   f.write("\n};\n")
   f.close()

def write_quick_iform_map(agi,odir,idata_dict):
   fn = 'xed-iform-map-init.c'
   f = agi.common.open_file(fn, start=False)
   f.add_misc_header("#include \"xed-iform-map.h\"")
   f.start()

   # FIXME: declare this type
   f.write("\nconst xed_iform_info_t xed_iform_db[XED_IFORM_LAST] = {\n")
   first = True
   for (iclass,iform_num,iform) in agi.iform_tuples:
      try:
         (x_iclass,extension,category,isa_set,
          plist,
          iclass_string_index) = idata_dict[iform]
      except:
          (x_iclass,extension,category,isa_set,
           plist,
           iclass_string_index) = ('INVALID',
                                   'INVALID',
                                   'INVALID',
                                   'INVALID',
                                   None,
                                   0) # FIXME BADNESS

      if first:
         first = False
      else:
         f.write(",\n")
      qual_iclass = "XED_ICLASS_%s" % (iclass.upper())
      qual_category = "XED_CATEGORY_%s" % (category.upper())
      qual_extension = "XED_EXTENSION_%s" % (extension.upper())
      qual_isa_set = "XED_ISA_SET_%s" % (isa_set.upper())
      t = '/* %29s */ {  (xed_uint16_t) %25s, (xed_uint8_t) %22s, (xed_uint8_t)%20s, (xed_uint16_t)%25s, (xed_uint16_t)%4d }' % \
            (iform,
             qual_iclass,
             qual_category,
             qual_extension,
             qual_isa_set,
             iclass_string_index)
      f.write(t)
   f.write("\n};\n")

   f.close()

def collect_graph_enum_info(agi,graph):
   # we ignore the return values because we don't need them. The agi
   # fields get written by the collect*() functions.

   # operand fields
   collect_ofield_operand_type(agi.common.options,
                               graph,
                               'type',
                               agi.operand_types)
   collect_ofield(agi.common.options,graph, 'oc2', agi.operand_widths)
   collect_ofield_name_type(agi.common.options,graph, 'name',
                            agi.operand_names)

   collect_ifield(agi.common.options,graph, 'iclass',agi.iclasses)
   collect_ifield(agi.common.options,graph, 'category', agi.categories)
   collect_ifield(agi.common.options,graph, 'extension', agi.extensions)

   collect_attributes_pre(agi.common.options,graph,  agi.attributes)

def add_invalid(lst):
   if 'INVALID' not in lst:
      lst[0:0] = ['INVALID']

############################################################################
def key_invalid_first(x):
    # make 'INVALID' sort to be first.
    if x == 'INVALID':
        # space is first printable character in ascii table and should
        # not show up in our usage.
        return ' '
    return x


def key_invalid_tuple_element_0(x):
    return key_invalid_first(x[0])
def key_tuple_element_1(x):
    return x[1]

class rep_obj_t(object):
    def __init__(self, iclass, indx, repkind):
        self.iclass = iclass
        self.indx = indx
        self.repkind = repkind
        self.no_rep_iclass = None
        self.no_rep_indx = None


def repmap_emit_code(agi, plist, kind, hash_fn):
    """Emit table that implements the required mapping of iclasses. plist
    is an array of (key,value) pairs. kind is one of repe, repne, rep
    or norep. The hash function maps from the keys to a unique
    value. """

    fo = function_object_t(name='xed_' + kind + '_map',
                           return_type='xed_iclass_enum_t',
                           dll_export=True)
    fo.add_arg('xed_iclass_enum_t iclass')
    t = {}
    mx = 0
    for (k,v) in plist:
        h = hash_fn.apply(k)
        t[h] = (k,v)
        mx = max(mx, h)

    # For nonlinear hashes, add hash key input validation so that we
    # check if the input matches the thing we expect to get on the
    # output of the hash. Then the functions won't return undefined
    # results for unexpected inputs.

    if hash_fn.kind() == 'linear':
        array_limit = mx+1  # no extra room required for validation.
    else:
        array_limit = 2*(mx+1)  # make room for input key validation
    fo.add_code('const xed_uint16_t lu_table[{}] = {{'.format(array_limit))

    hashes = list(t.keys())
    hashes.sort()

    # fill in the rows of the array
    for h in range(0,mx+1):
        if h in t:
            (k,v) = t[h]
        else:
            k = "0xFFFF"
            v = 0  # XED_ICLASS_INVALID
        if hash_fn.kind() == 'linear':
            fo.add_code( '/* {} -> {} */ {},'.format(k,h,v))
        else:
            fo.add_code( '/* {} -> {} */ {}, {},'.format(k,h, k,v))

    fo.add_code_eol('}')
    fo.add_code_eol('const xed_uint_t key = (xed_uint_t)iclass')
    fo.add_code_eol('const xed_uint_t hash = {}'.format(hash_fn.emit_cexpr()))
    fo.add_code(    'if (hash <= {}) {{'.format(mx))
    if hash_fn.kind() == 'linear':
        fo.add_code_eol('   const xed_uint_t v = lu_table[hash]')
        fo.add_code_eol('   return (xed_iclass_enum_t) v')
    else:
        # validate the correct input mapped to the output
        fo.add_code_eol('   const xed_uint_t ek = lu_table[2*hash]')
        fo.add_code(    '   if (ek == key) {')
        fo.add_code_eol('      const xed_uint_t v = lu_table[2*hash+1]')
        fo.add_code_eol('      return (xed_iclass_enum_t) v')
        fo.add_code(    '   }')
    fo.add_code(    '}')
    fo.add_code_eol('return XED_ICLASS_INVALID')
    return fo

def emit_iclass_rep_ops(agi):

    """We want to make several functions that map (1) norep -> rep, (2)
    norep -> repe, (3) norep ->repne, and (4) rep/repe/repne -> norep.
    To do that, we need 2 hash functions. One hash function maps from
    rep/repe/repne keys and and another one mapping from norep keys.
    """
    import hashfks
    import hashmul
    import hashlin

    # collect the iclasses of interest by name.
    keys = []
    repobjs = []
    for i,iclass in enumerate(agi.iclasses_enum_order):
        #msge("TTX-ICLASS: {}".format(str(iclass)))
        if 'REPE_' in iclass:
            keys.append(i)
            repobjs.append(rep_obj_t(iclass,i,'repe'))
        if 'REPNE_' in iclass:
            keys.append(i)
            repobjs.append(rep_obj_t(iclass,i,'repne'))
        if 'REP_' in iclass:
            keys.append(i)
            repobjs.append(rep_obj_t(iclass,i,'rep'))

    # fill in the no-rep info for each object
    for o in repobjs:
        o.no_rep_iclass = re.sub(r'REP(E|NE)?_', '', o.iclass)
        if o.no_rep_iclass in agi.iclasses_enum_order:
            o.no_rep_indx  = agi.iclasses_enum_order.index(o.no_rep_iclass)
        else:
            o.no_rep_indx  = 0  # invalid

    # make a list of keys for the norep-to-whatever hash functions
    no_rep_keys = uniqueify( [x.no_rep_indx for x in repobjs])
    no_rep_keys.sort()

    msge("NOREP KEYS: {}".format(str(no_rep_keys)))
    msge("REP KEYS: {}".format(str(keys)))

    # find the two required  hash functions
    all_fn = { 'repinst':None, 'norepinst':None }
    for kind, kl in [('repinst',keys), ('norepinst',no_rep_keys)]:
        hashfn = hashlin.get_linear_hash_function(kl)
        if not hashfn:
            hashfn = hashmul.find_perfect(kl)
        if not hashfn:
            hashfn = hashfks.find_fks_perfect(kl)

        if hashfn:
            msge('{}'.format(hashfn.emit_cexpr()))
            msge('{}'.format(str(hashfn)))
            msge('FOUND PERFECT HASH FUNCTION FOR {}'.format(kind))
            all_fn[kind]=hashfn
        else:
            # If this ever happens, it is seriously bad news. We'll
            # have to upgrade the perfect hash function generation so
            # that this succeeds or make a fallback code path that either
            # large or slow. Or one could generate a 2-level perfect hash
            # but that seems like overkill for this.
            die('DID NOT FIND PERFECT HASH FUNCTION FOR {}'.format(kind))

    functions = []
    # emit the 3 functions that map from norep -> various kinds of
    # rep/repe/repne prefixes
    for kind in ['repe', 'repne', 'rep']:
        plist = []
        for r in repobjs:
            if r.repkind == kind:
                plist.append((r.no_rep_indx, r.indx))
        fo = repmap_emit_code(agi, plist, kind, all_fn['norepinst'])
        functions.append(fo)

    # emit the 1 function that maps from rep/repe/repne -> norep version
    plist = []
    for r in repobjs:
        plist.append((r.indx, r.no_rep_indx))
    fo = repmap_emit_code(agi, plist, "norep", all_fn['repinst'])
    functions.append(fo)

    cfp = agi.open_file('xed-rep-map.c')
    for fn in functions:
        cfp.write(fn.emit())
    cfp.close()

##############################################################################

def emit_iclass_enum_info(agi):
   """Emit major enumerations based on stuff we collected from the
   graph."""
   msge('emit_iclass_enum_info')
   iclasses = [s.upper() for s in agi.iclasses]
   add_invalid(iclasses)

   # 2...9  # omitting NOP1
   iclasses.extend( [ "NOP%s" % (str(x)) for x in  range(2,10)])

   iclasses = uniqueify(iclasses)
   # sort each to make sure INVALID is first
   iclasses.sort(key=key_invalid_first)
   gendir = agi.common.options.gendir
   xeddir = agi.common.options.xeddir
   agi.iclasses_enum_order = iclasses
   i_enum =  enum_txt_writer.enum_info_t(iclasses, xeddir, gendir,
                                         'xed-iclass',
                                         'xed_iclass_enum_t',
                                         'XED_ICLASS_',
                                         cplusplus=False)

   i_enum.print_enum()
   i_enum.run_enumer()
   agi.add_file_name(i_enum.src_full_file_name)
   agi.add_file_name(i_enum.hdr_full_file_name, header=True)
   agi.all_enums['xed_iclass_enum_t'] = iclasses

def power2(x):
   """Return a list of the powers of 2 from 2^0... 2^x"""
   if x == 0:
      return None
   ret = []
   for p in range(0,x):
      ret.append(2**p)
   return ret

max_attributes=0

def emit_attributes_table(agi, attributes):
   """Print a global initializer list of attributes to the
   xed_attributes_table[XED_MAX_ATTRIBUTE_COUNT]"""
   cfp = agi.open_file('xed-attributes-list.c')
   cfp.write('const xed_attribute_enum_t ' +
             'xed_attributes_table[XED_MAX_ATTRIBUTE_COUNT] = {\n')
   first = True
   for attr  in attributes:
      if first:
         first = False
      else:
         cfp.write(',\n')
      cfp.write('  XED_ATTRIBUTE_%s' % (attr))
   cfp.write('\n};\n')
   cfp.close()


def emit_enum_info(agi):
   """Emit major enumerations based on stuff we collected from the
   graph."""
   msge('emit_enum_info')
   # make everything uppercase
   nonterminals = [  s.upper() for s in agi.nonterminal_dict.keys()]
   operand_types = [ s.upper() for s in agi.operand_types.keys()]
   operand_widths = [ s.upper() for s in agi.operand_widths.keys()]

   operand_names = [ s.upper() for s in
                     list(agi.operand_storage.get_operands().keys()) ]
   msge("OPERAND-NAMES " + " ".join(operand_names))


   extensions = [ s.upper() for s in agi.extensions]
   categories = [ s.upper() for s in agi.categories]
   attributes = [ s.upper() for s in agi.attributes]
   # remove the things with equals signs
   attributes = list(filter(lambda s: s.find('=') == -1 ,attributes))


   # add an invalid entry to each in the first spot if it is not
   # already in the list. Sometimes it is there already, so we must
   # sort to make INVALID the 0th entry.
   add_invalid(nonterminals)
   add_invalid(operand_types)
   add_invalid(operand_widths)
   add_invalid(extensions)
   add_invalid(categories)
   gendir = agi.common.options.gendir
   xeddir = agi.common.options.xeddir


   nonterminals.sort(key=key_invalid_first)
   nt_enum =  enum_txt_writer.enum_info_t(nonterminals, xeddir, gendir,
                                          'xed-nonterminal',
                                          'xed_nonterminal_enum_t',
                                          'XED_NONTERMINAL_',
                                          cplusplus=False)

   #For xed3 we want to dump a C mapping nt_enum -> nt_capture_function
   #for that matter we want a mapping:
   #nt_enum_numeric_value -> nt_name
   xed3_nt_enum_val_map = {}
   upper_dict = {}
   for nt_name in agi.nonterminal_dict.keys():
       nt_name_upper = nt_name.upper()
       upper_dict[nt_name_upper] = nt_name
   for i,upper_nt in enumerate(nonterminals):
       if i == 0:
           continue #no nt_name for invalid guy
       xed3_nt_enum_val_map[i] = upper_dict[upper_nt]
   agi.xed3_nt_enum_val_map = xed3_nt_enum_val_map

   operand_names.sort()
   add_invalid(operand_names)
   on_enum = enum_txt_writer.enum_info_t(operand_names, xeddir, gendir,
                                         'xed-operand',
                                         'xed_operand_enum_t',
                                         'XED_OPERAND_',
                                         cplusplus=False)
   #for xed3 we want to create xed3_operand_struct_t
   #and it would be nice to order struct members in the
   #operand_enum order
   agi.xed3_operand_names = operand_names

   operand_types.sort(key=key_invalid_first)
   ot_enum = enum_txt_writer.enum_info_t(operand_types, xeddir, gendir,
                                         'xed-operand-type',
                                         'xed_operand_type_enum_t',
                                         'XED_OPERAND_TYPE_',
                                         cplusplus=False)

   attributes.sort(key=key_invalid_first)
   lena = len(attributes)
   attributes_list = ['INVALID']
   if lena > 0:
      attributes_list.extend(attributes)
   if lena > 128:
      die("Exceeded 128 attributes. " +
          " The XED dev team needs to add support for more." +
          " Please report this error.")
   global max_attributes
   max_attributes= lena

   emit_attributes_table(agi, attributes)

   for i,a in enumerate(attributes_list):
       agi.sorted_attributes_dict[a] = i

   at_enum = enum_txt_writer.enum_info_t(attributes_list, xeddir, gendir,
                                         'xed-attribute',
                                         'xed_attribute_enum_t',
                                         'XED_ATTRIBUTE_',
                                         cplusplus=False)


   categories.sort(key=key_invalid_first)
   c_enum = enum_txt_writer.enum_info_t(categories, xeddir, gendir,
                                        'xed-category',
                                        'xed_category_enum_t',
                                        'XED_CATEGORY_',
                                        cplusplus=False)

   extensions.sort(key=key_invalid_first)
   e_enum = enum_txt_writer.enum_info_t(extensions, xeddir, gendir,
                                        'xed-extension',
                                        'xed_extension_enum_t',
                                        'XED_EXTENSION_',
                                        cplusplus=False)

   enums = [ nt_enum, on_enum, ot_enum, at_enum,
             # ow_enum,
             c_enum, e_enum ]


   for e in enums:
      e.print_enum()
      e.run_enumer()
      agi.add_file_name(e.src_full_file_name)
      agi.add_file_name(e.hdr_full_file_name,header=True)


############################################################################

def emit_code(f,s):
   'A simple function that tacks on a semicolon and a newline'
   f.write(s + ';\n')

def pick_arg_type(arg):
   """Arg is a bit string whose name length determines what type we
   should use for passing it"""
   return 'xed_uint32_t'
   #if arg == None or len(arg) <= 32:
   #   utype = "xed_uint32_t"
   #else:
   #   utype = "xed_uint64_t"
   #return utype

def create_basis(arg):
   "return an bit string with the values of the 1s in arg, and zeros elsewhere"
   basis = letter_basis_pattern.sub('0',arg)
   # squish strings of all zeros down to just a single zero.
   if all_zeros_pattern.match(basis):
      return '0'
   return basis

def get_inst_from_node(node):
   if len(node.instructions) == 0:
      die("no instructions when doing cg for nonterminal. graph build error.")
   # grab the first instruction since they are all the same when the
   # get to a nonterminal
   ii = node.instructions[0]

   #FIXME: confirm that the arg bits are in the same positions for all
   #the instructions of this node. Otherwise erroneous bits will be
   #extracted.

   return ii

############################################################################
def compute_iform(options,ii, operand_storage_dict):
   """These are really the iforms."""
   iform = []
   if viform():
      msge("IFORM ICLASS: %s" % (ii.iclass))
   iform.append(ii.iclass)
   for operand in ii.operands:
      if operand.internal:
         if viform():
            msge("IFORM SKIPPING INTERNAL %s" % (operand.name))
      elif operand.visibility == 'SUPPRESSED':
         if viform():
            msge("IFORM SKIPPING SUPPRESSED %s" % (operand.name))

      elif operand.type == 'nt_lookup_fn':
         s = operand.lookupfn_name_base
<<<<<<< HEAD
=======
         s = s.replace('VGPR', 'GPR') # Drop the 'v' (VGPR is a 16-regs VEX NT)
>>>>>>> d4d50200
         if operand.oc2 and s not in ['X87'] :
            if operand.oc2 == 'v' and s[-1] == 'v':
               pass # avoid duplicate v's
            else:
               s += operand.oc2
         iform.append( s )
      elif operand.type == 'reg':
         s = operand.bits.upper()
         s= re.sub('XED_REG_','',s)
         if operand.oc2 and operand.oc2 not in ['f80']:
            s += operand.oc2
         iform.append( s )
      elif operand.type == 'imm_const':
         s = operand.name.upper()
         s=re.sub('IMM[01]','IMM',s)
         s=re.sub('MEM[01]','MEM',s)
         add_suffix = True
         if s == 'IMM':
            add_suffix = options.add_suffix_to_imm
         if add_suffix:
            if operand.oc2:
               s += operand.oc2
         iform.append( s )
      else: # this skips MOD/REG/RMp
         if viform():
            msge("IFORM SKIPPING %s" % (operand.name))
   if len(iform) == 0:
      iform = ['default']
   ii.iform = iform
   if viform():
      msgb("IFORMX", "%s: %s" % (ii.iclass, "_".join(iform)))
   return tuple(iform)


def compute_iforms(options, gi, operand_storage_dict):
   """Classify the operand patterns"""

   # look at the first parser record to see if it contains actual
   # instructions.
   ii = gi.parser_output.instructions[0]
   if not field_check(ii,'iclass'):
    return None

   iforms = {} # dict by iform pointing instructions recs
   ii_iforms = {} # dict by iclass of iform names
   for ii in gi.parser_output.instructions:
      iform  = compute_iform(options,ii,operand_storage_dict)
      if viform():
         msge("IFORM %s %s" % (ii.iclass, str(iform)))
      s = "_".join(iform)
      if ii.iform_input: # override from grammar input
         s = ii.iform_input
      ii.iform_enum = s

      if viform():
          try:
             iforms[s].append(ii)
          except:
             iforms[s]=[ii]
          try:
             ii_iforms[ii.iclass].append(s)
          except:
             ii_iforms[ii.iclass]=[s]

   # printing various ways
   if viform():
      for iform,iilist in iforms.items():
         msge("IFORM %s: %s" % (iform,
                                " ".join([x.iclass for x in iilist] )))

      for iclass,iformlist in ii_iforms.items():
         str_iforms = {}
         dups = []
         for iform in iformlist:
            if iform in str_iforms:
               dups.append(iform)
            else:
               str_iforms[iform]=True


         msge("II_IFORM %s: %s" % (iclass, " ".join(list(str_iforms.keys()))))
         if len(dups)!=0:
            msge("\tDUPS: %s: %s" % (iclass," ".join(dups)))

############################################################################
## CG code generation
############################################################################

# $$ code_gen_dec_arg_t
class code_gen_dec_args_t(object):
   """Empty class that I fill in as I pass arguments"""
   pass


operand_max=0

def code_gen_itable_operand(agi,
                            data_table_file,
                            operand):
   """Emit code for one opnds.operand_info_t operand"""

   global operand_max

   if operand.type == 'error':
      return False
   if operand.internal:
       return False

   this_operand = operand_max
   oprefix =  'xed_operand+%s' % str(operand_max)
   operand_max += 1

   x_name = None
   x_vis = None
   x_rw = None
   x_oc2 = None
   x_type = None
   x_xtype = None
   x_imm_nt_reg = '0'

   x_name = 'XED_OPERAND_%s' % operand.name.upper()

   if operand.type == 'nt_lookup_fn':
      x_imm_nt_reg = 'XED_NONTERMINAL_' + operand.lookupfn_name.upper()
   elif operand.type == 'imm_const':
      x_imm_nt_reg = operand.bits
   elif operand.type == 'reg':
      x_imm_nt_reg = operand.bits
   elif operand.type == 'flag': # FIXME: not used
      x_imm_nt_reg = operand.bits

   try:
       x_vis  = 'XED_OPVIS_%s' % operand.visibility.upper()
       x_type = 'XED_OPERAND_TYPE_%s' % operand.get_type_for_emit()

       #
       # Some "PUBLIC" operands captured in the pattern do not have
       # xtypes specified. I just make them int types.
       #
       if operand.xtype == None:
           operand.xtype = 'int'
       x_xtype ='XED_OPERAND_XTYPE_%s' % operand.xtype.upper()

       x_rw   = 'XED_OPERAND_ACTION_%s' % operand.rw.upper()
       x_cvt_index = str(operand.cvt_index)
   except:
       mbuild.die("ERROR processing operand %s" % (str(operand)))

   if operand.oc2:
      x_oc2 ='XED_OPERAND_WIDTH_%s' % (operand.oc2.upper())
   else:
      try:
          if operand.type == 'nt_lookup_fn':
              x_oc2 ='XED_OPERAND_WIDTH_%s' % (
                  agi.extra_widths_nt[operand.lookupfn_name].upper() )
          elif operand.type == 'reg':
              tname = re.sub('XED_REG_', '', operand.bits)
              x_oc2 ='XED_OPERAND_WIDTH_%s' % (
                  agi.extra_widths_reg[tname].upper() )
          elif operand.type == 'imm_const':
              x_oc2 ='XED_OPERAND_WIDTH_%s' % (
                  agi.extra_widths_imm_const[operand.name].upper() )
          else:
              mbuild.msgb("INVALID WIDTH CODE", str(operand))
              x_oc2 ='XED_OPERAND_WIDTH_INVALID'
      except:
          mbuild.msgb("INVALID WIDTH CODE", str(operand))
          x_oc2 ='XED_OPERAND_WIDTH_INVALID'

   if operand.type == 'nt_lookup_fn':
       nt = '1'
   else:
       nt = '0'
   args = [ x_name, x_vis, x_rw, x_oc2, x_type, x_xtype,
            x_cvt_index, x_imm_nt_reg, nt ]

   try:
      #msgb("X_NAME", x_name)
      s_args = ",".join(args)
      data_table_file.add_code( '/*%4d*/ XED_DEF_OPND(%s),' %
                                (this_operand, s_args) )
   except:
      die("Bad token in list: %s" % (str(args)))

   return True

def memorize_attributes_equation(agi, attr_string_or):
    try:
        return agi.attributes_dict[attr_string_or]
    except:
        p = agi.attr_next_pos
        if vattr():
            msgb("Memorizing attribute",
                 "%d -> %s" % (p, attr_string_or))

        agi.attributes_dict[attr_string_or] = p
        agi.attr_next_pos = p + 1
        return p



def make_one_attribute_equation(attr_grp,basis):
    one = '((xed_uint64_t)1)'
    attr_string_or = None
    for a in attr_grp:
        if basis:
            rebase = "(%s<<(XED_ATTRIBUTE_%s-%d))" % (one, a, basis)
        else:
            rebase = "(%s<<XED_ATTRIBUTE_%s)" % (one, a)

        if attr_string_or:
            attr_string_or = "%s|%s" % (attr_string_or, rebase)
        else:
            attr_string_or = rebase

    return attr_string_or

def lookup_attr(agi, attr):
    try:
        return agi.sorted_attributes_dict[attr]
    except:
        die("Failed to find attribute [%s] in attributes dictionary" % (attr))

def partition_attributes(agi, attr):
    """Partition the attributes in to groups of 64 by their
    ordinality.  Return a list of groups. 0..63 are in one group,
    64...127 in the next, etc.
    """

    d = { 0:[], 1:[] }
    #msgb("PARTITIONING ATTRIBUTES", '[%s]' % (",".join(attr)))
    for a in attr:
        i = lookup_attr(agi,a)
        b = i // 64
        try:
            d[b].append(a)
        except:
            d[b] = [a]
    return d


def make_attributes_equation(agi,ii):
   """Make a unique key representing the attributes of this instruction"""
   key = ''
   if field_check(ii,'attributes'):
      if ii.attributes:
         trimmed_attributes = \
             list(filter(lambda s: s.find('=') == -1 ,ii.attributes))

         if len(trimmed_attributes) > 0:
             trimmed_attributes.sort()
             key = ",".join(trimmed_attributes)

   n  = memorize_attributes_equation(agi,key)
   return n

def make_attributes_structure_init(agi,v):
   eqns = {0:'0',1:'0'}

   if v:
       groups = partition_attributes(agi, v)
       n = len(groups)
       for i in range(0,n):
           g = groups[i]
           eqns[i] = make_one_attribute_equation(g,i*64)

   el = []
   n = len(eqns)
   for i in range(0,n):
       if eqns[i]:
           el.append(eqns[i])
       else:
           el.append('0')

   s = '{ %s }' % (",".join(el))
   return s

############################################################################
global_operand_table = {}
global_operand_table_id = 0
global_id_to_operand = {}
global_oid_sequences = {}
global_max_operand_sequences = 0
global_oid_sequence_id_to_oid_list = {}
def remember_operand(xop):
   """Call this from wherever operands are created. It assigns unique
   IDs to each operand."""

   global global_operand_table
   global global_operand_table_id
   global global_id_to_operand

   try:
      xop.unique_id = global_operand_table[xop]
      #msgb("A9: Found existing operand ID {} for {}".format(xop.unique_id, str(xop)))
   except:
      global_operand_table[xop] = global_operand_table_id
      xop.unique_id = global_operand_table_id
      global_id_to_operand[xop.unique_id] = xop
      global_operand_table_id = global_operand_table_id  + 1

import hlist
def find_common_operand_sequences(agi):
    """Label each instruction with an oid_sequence number that
    corresponds to its operand sequence. The operands get their
    unique_ids first. """

    global global_operand_table_id # counter of # of operands
    global global_oid_sequences
    global global_max_operand_sequences
    global global_oid_sequence_id_to_oid_list
    next_oid_seqeuence = 0
    reused = 0
    n_operands = 0
    for gi in agi.generator_list:
        for ii in gi.parser_output.instructions:
            # build up a list of operand unique indices
            ii.oid_list  = []
            for op in ii.operands:
                # skip the internal operands
                if op.internal:
                    continue
                remember_operand(op)
                ii.oid_list.append(op.unique_id)

            # then find out if other instructions share that operand sequence
            hl = hlist.hlist_t(ii.oid_list)
            try:
                (ii.oid_sequence, ii.oid_sequence_start) = \
                    global_oid_sequences[hl]
                reused = reused + 1
            except:
                ii.oid_sequence = next_oid_seqeuence
                ii.oid_sequence_start = n_operands
                global_oid_sequences[hl] = (next_oid_seqeuence, n_operands)
                global_oid_sequence_id_to_oid_list[next_oid_seqeuence] = hl
                next_oid_seqeuence = next_oid_seqeuence + 1
                n_operands = n_operands + len(ii.oid_list)

    msgb("Unique Operand Sequences", str(next_oid_seqeuence))
    n = 0
    for k in global_oid_sequences.keys():
        n = n + len(k.lst)
    global_max_operand_sequences = n
    msgb("Number of required operand sequence pointers",
         str(global_max_operand_sequences))
    msgb("Number of reused operand sequence pointers", str(reused))
    msgb("Number of required operands", str(global_operand_table_id))


def code_gen_operand_sequences(agi):
    global global_oid_sequences
    global global_oid_sequence_id_to_oid_list

    m = len(global_oid_sequences)
    k = 0
    for i in range(0, m):
        hl = global_oid_sequence_id_to_oid_list[i]
        for oi,n in enumerate(hl.lst):
            s = '/* %4d %4d.%1d */ %6d,' % (k, i, oi, n)
            agi.operand_sequence_file.add_code(s)
            k = k + 1

def code_gen_unique_operands(agi):
    global global_operand_table_id
    global global_id_to_operand

    for i in range(0,global_operand_table_id):
        operand = global_id_to_operand[i]
        okay = code_gen_itable_operand(agi, agi.data_table_file, operand)
        if not okay:
            die("operand code gen failed")

############################################################################
max_operand_count = 0
global_final_inum = 0
global_emitted_zero_inum = False
def code_gen_instruction(agi, options, ii, state_dict, fo,
                         nonterminal_dict, operand_storage_dict):
   """Emit code for one instruction entry"""
   global max_operand_count
   fp = agi.inst_fp

   itable = 'xed_inst_table[' + str(ii.inum) + ']'
   global global_final_inum
   if ii.inum > global_final_inum:
      global_final_inum = ii.inum

   global global_emitted_zero_inum
   if ii.inum == 0:
       if global_emitted_zero_inum:
           return
       global_emitted_zero_inum = True

   has_iclass =  field_check(ii,'iclass')
   if verb1():
      s = "code_gen_instruction - inum: " + str(ii.inum) + ' '
      if has_iclass:
         s += ii.iclass
      else:
         s += 'no-iclass'
      msge( s)

   # print the operands - separate table with 'index & count" pointers
   # in this table
   operand_count = 0
   for operand in ii.operands:
      if operand.type == 'error':
          continue
      if operand.internal:
          continue

      operand_count = operand_count + 1
   if operand_count != len(ii.oid_list):
       die("Mismatch on operand list for %s" % (str(ii)))

   # print the flags - separate table with "index & count" pointers in
   # this table
   flgrec=0
   complex =False
   if field_check(ii,'flags_info'):
      if ii.flags_info:
         # emit the rflags info
         #FIXME: OLD (flgrec, complex) = ii.flags_info.code_gen(itable, fo)
         (flgrec, complex) = ii.flags_info.emit_data_record(agi.flag_simple_file,
                                                            agi.flag_complex_file,
                                                            agi.flag_action_file)


   # not using "1ULL" because that does not work with VC6 (!!!)
   one = '((xed_uint64_t)1)'
   # emit attributes
   attributes_index = make_attributes_equation(agi,ii)

   operand_names = [ x.name.upper() for x in ii.operands]

   # THE NEW WAY - DATA INITIALIZATION -- see include/private/xed-inst-defs.h
   cpl = '3'
   if has_iclass:
      args = [ 'XED_ICLASS_%s' % (ii.iclass.upper()),
               'XED_CATEGORY_%s' % (ii.category.upper()),
               'XED_EXTENSION_%s' % (ii.extension.upper()) ]
      if ii.cpl:
         cpl = str(ii.cpl)
      args.append(cpl)
      args.append('XED_IFORM_%s'  %( ii.iform_enum))

   else:
      args = [ 'XED_ICLASS_INVALID',
               'XED_CATEGORY_INVALID',
               'XED_EXTENSION_INVALID']
      args.append(cpl)
      args.append('XED_IFORM_INVALID')


   #if field_check(ii,'ucode') and ii.ucode:
   #   args.append(str(ii.ucode))
   #else:
   #   args.append('0')


   args.append(str(ii.oid_sequence_start))
   args.append(str(operand_count))
   if operand_count > max_operand_count:
       max_operand_count = operand_count

   args.append(str(flgrec))
   if complex:
      flagtype = '1'
   else:
      flagtype = '0'
   args.append(flagtype)

   args.append(str(attributes_index))
   if field_check(ii,'exceptions') and ii.exceptions:
       args.append('XED_EXCEPTION_' + ii.exceptions)
   else:
       args.append('XED_EXCEPTION_INVALID')

   s_args = ",".join(args)

   fp.add_code( '/*%4d*/ XED_DEF_INST(%s),' % (ii.inum, s_args) )




#$$ table_init_object
class table_init_object_t(object):
   def __init__(self, file_name, function_name):
      self.file_name_prefix = file_name
      self.function_name_prefix = function_name

      self.fp = None # file pointer
      self.fo = None # function_object_t
      self.init_functions = []
      self.max_lines_per_file = 3000

   def get_init_functions(self):
      return self.init_functions

   def get_fo(self,gi):
      if not self.fp:
         # make a new output file and new function obj if we don't
         # already have one
         n = str(len(self.init_functions))
         self.fp = gi.common.open_file(self.file_name_prefix + n + '.c',
                                       start=False)
         self.fp.start()

         full_function_name = self.function_name_prefix + n
         self.fo = function_object_t(full_function_name,"void")
         self.init_functions.append(self.fo)
      return self.fo

   def check_file(self):
      if self.fo:
         if self.fo.lines() >= self.max_lines_per_file:

            self.fp.write(self.fo.emit())
            self.fp.close()
            del self.fp

            self.fo = None
            self.fp = None

   def finish_fp(self):
      # write anything that didn't get emitted already
      if self.fp:
         self.fp.write(self.fo.emit())
         self.fp.close()
         del self.fp

         self.fo = None
         self.fp = None





def code_gen_instruction_table(agi, gi, itable_init, nonterminal_dict,
                               operand_storage_dict):
   """Emit a table of all instructions. itable_init is a
   table_init_object_t with a list of function_object_ts to which we add
   those that we create."""
   if vtrace():
      msge("code_gen_instruction_table")

   for ii in gi.parser_output.instructions:
      fo = itable_init.get_fo(gi)
      code_gen_instruction(agi,
                           gi.common.options,
                           ii,
                           gi.common.state_bits,
                           fo,
                           nonterminal_dict,
                           operand_storage_dict)

      itable_init.check_file()


def rewrite_default_operand_visibilities(generator,
                                         operand_field_dict):
   """Change the default visibilty of any operand to the visibilty
   indicated by the operand_field_t in the dictionary."""

   if not generator.parser_output.is_lookup_function():
      for ii in generator.parser_output.instructions:
         #if field_check(ii,'iclass'):
         #   mbuild.msgb("Processing", ii.iclass)
         for opnd in ii.operands:
            #mbuild.msgb("Operand", "\t%s" % (str(opnd)))
            if opnd.visibility == 'DEFAULT':
               new_vis = operand_field_dict[opnd.name].default_visibility
               if vopvis():
                  msge("OPVIS-DELTA: " + opnd.name + " to " + new_vis )
               opnd.visibility = new_vis

#################################################################
def emit_string_table(agi, iclass_strings):

    f = agi.common.open_file('xed-iclass-string.c', start=False)
    f.add_misc_header('#include "xed-gen-table-defs.h"')
    f.add_misc_header('#include "xed-tables-extern.h"')
    f.start()
    s = 'char const* const xed_iclass_string[XED_ICLASS_NAME_STR_MAX] = {\n'
    f.write(s)
    for i in iclass_strings:
        f.write('"%s",\n' % (i))
    f.write('};\n')
    f.close()


def collect_iclass_strings(agi):
    """We collect the disasm strings in pairs. One for Intel, One for
    ATT SYSV syntax"""
    iclass_strings = ['invalid','invalid']

    # string table indexed by intel syntax dotted with the att syntax
    st = { 'invalid.invalid': 0 }
    n = 2
    for generator in agi.generator_list:
        ii = generator.parser_output.instructions[0]
        if not field_check(ii,'iclass'):
            continue
        for ii in generator.parser_output.instructions:
            if field_check(ii,'disasm_intel'):
                if not field_check(ii,'disasm_att'):
                    die("Missing att syntax when intel sytnax" +
                        " is provided for %s" % (ii.iclass))
            if field_check(ii,'disasm_att'):
                if not field_check(ii,'disasm_intel'):
                    die("Missing intel syntax when att sytnax " +
                        " is provided for %s" % (ii.iclass))
            if field_check(ii,'disasm_att'):
                k = '%s.%s' % (ii.disasm_intel, ii.disasm_att)
                if k in st:
                    ii.iclass_string_index = st[k]
                else:
                    st[k] = n
                    ii.iclass_string_index = n
                    iclass_strings.append(ii.disasm_intel)
                    iclass_strings.append(ii.disasm_att)
                    n = n + 2

    agi.max_iclass_strings = n
    emit_string_table(agi, iclass_strings)

def compress_iform_strings(values):
   # values are a list of 3 tuples (iform string, index, comment) and
   # the comments are generally empty strings.
    bases = {}
    operand_sigs = { '':0 }
    o_indx = 1
    b_indx = 0
    h  = {} # map index to base, operand indices

    # split the bases (iclass name, mostly) and operand sigs.
    # assign ids to the bases and to the operand sigs
    for iform,index,comment in values:
        try:
            s,rest = iform.split("_",1)
            if s not in bases:
                bases[s]=b_indx
                b = b_indx
                b_indx += 1
            if rest not in operand_sigs:
                operand_sigs[rest] = o_indx
                o = o_indx
                o_indx += 1
        except:
            if iform not in bases:
                bases[iform]=b_indx
                b = b_indx
                o = 0
                b_indx += 1
        # store the base,operand_sig pair
        h[int(index)] = (b,o)

    print("XZ: NTUPLES {} BASES {}  OPERAND_SIGS {}".format(len(values),
                                                            len(bases),
                                                            len(operand_sigs)))

    if len(h) != (max( [ int(x) for x in h.keys() ] )+1):
        print("PROBLEM IN h LENGTH")
    # make an numerically indexed version of the bases table
    bi = {}
    for k,v in bases.items():
        bi[v] = k
    # make an numerically indexed version of the operand_sig table
    oi = {}
    for k,v in operand_sigs.items():
        oi[v] = k

    f = sys.stdout

    f.write('static const char* base[] = {\n')
    for i in range(0,len(bases)):
        f.write( '/* {} */ "{}",\n'.format(i,bi[i]) )
    f.write('};\n')

    f.write('static const char* operands[] = {\n')
    for i in range(0,len(operand_sigs)):
        f.write('/* {} */ "{}",\n'.format(i,oi[i]))
    f.write('};\n')

    f.write('static const iform_name_chunks[] = {\n')
    for i in range(0,len(h)):
        a,b = h[i]
        f.write( '/* {} */ {{ {},{} }},\n'.format(i,a,b))
    f.write('};\n')


def generate_iform_enum(agi,options,values):
   # values are a list of 3 tuples (iform string, index, comment) and
   # the comments are generally empty strings.
   string_convert = 1
   if options.limit_enum_strings:
       string_convert = 0
   enum =  enum_txt_writer.enum_info_t(values,
                                       options.xeddir, options.gendir,
                                       'xed-iform',
                                       'xed_iform_enum_t', 'XED_IFORM_',
                                       cplusplus=False,
                                       extra_header = ['xed-common-hdrs.h',
                                                       'xed-iclass-enum.h'],
                                       upper_case=False,
                                       string_convert=string_convert)
   enum.print_enum()
   enum.run_enumer()
   agi.add_file_name(enum.src_full_file_name)
   agi.add_file_name(enum.hdr_full_file_name,header=True)

def generate_iform_first_last_enum(agi,options,values):
   enum =  enum_txt_writer.enum_info_t(values,
                                       options.xeddir, options.gendir,
                                       'xed-iformfl',
                                       'xed_iformfl_enum_t',
                                       'XED_IFORMFL_',
                                       cplusplus=False,
                                       extra_header = ['xed-common-hdrs.h',
                                                       'xed-iclass-enum.h'],
                                       upper_case=False,
                                       string_convert=-1)
   enum.print_enum()
   enum.run_enumer()
   agi.add_file_name(enum.src_full_file_name)
   agi.add_file_name(enum.hdr_full_file_name,header=True)



global_max_iforms_per_iclass = 0

def collect_and_emit_iforms(agi,options):
   iform_dict = {} # build dictionary by iclass of [iform,...]
   for generator in agi.generator_list:
      ii = generator.parser_output.instructions[0]
      if not field_check(ii,'iclass'):
         continue
      for ii in generator.parser_output.instructions:
         try:
            iform_dict[ii.iclass].append(ii.iform_enum)
         except:
            iform_dict[ii.iclass] = [ii.iform_enum]

   # number them from zero, per iclass
   vtuples = [('INVALID', 0, 'INVALID') ]
   imax = {} # maximum number of iforms per iclass
   for ic,ol in iform_dict.items():
      ol = uniqueify(ol)
      sz= len(ol)
      vsub = zip([ic.upper()]*sz,   # the iclass
                 range(0,sz),       # number the iforms
                 ol)                # the list of iform names
      imax[ic] = sz
      vtuples.extend(vsub)

   #msge("VTUPLES %s" % (str(vtuples)))
   # Relying on stable sorting. sort first by 2nd field (#1), then
   # sort by iclass, making sure "INVALID" is first.
   vtuples.sort(key=key_tuple_element_1)
   vtuples.sort(key=key_invalid_tuple_element_0)


   agi.iform_tuples = vtuples

   # number the tuples from 0
   ntuples = []
   for i,v in enumerate(vtuples):
      lv = list(v)
      lv.extend([str(i),''])
      t = tuple(lv)
      ntuples.append(t)

   #msge("NTUPLES %s" % (str(ntuples)))
   # add a first and last element for each group of iforms (per iclass)
   first_last_tuples = []
   last_tuple = None
   ifirst = {}
   for v in ntuples:
      if last_tuple and last_tuple[0] != v[0]:
         if last_tuple[0] != 'INVALID':
            t = ( 'INVALID', 0, last_tuple[0] + "_LAST", last_tuple[3], '')
            first_last_tuples.append(t)
         t = ( 'INVALID', 0, v[0] + "_FIRST", v[3], '')
         ifirst[v[0]] = int(v[3])
         first_last_tuples.append(t)
      last_tuple = v
   if last_tuple and last_tuple[0] != 'INVALID':
      t = ( 'INVALID', 0, last_tuple[0] + "_LAST", last_tuple[3], '')
      first_last_tuples.append(t)


   #msge("NTUPLES %s" % (str(ntuples)))
   # rip off first two fields of vtuples
   vtuples = [  x[2:] for x in ntuples]

   #for t in vtuples:
   #   msge("TUPLE " + str(t))
   generate_iform_enum(agi,options,vtuples)
   # compress_iform_strings(vtuples)

   # rip off first two fields of vtuples
   first_last_tuples = [ x[2:] for x in  first_last_tuples]
   generate_iform_first_last_enum(agi,options,first_last_tuples)

   #emit  imax in global iclass order for data-initialization!
   cfp = agi.open_file('xed-iform-max.c')
   cfp.write('const xed_uint32_t ' +
             'xed_iform_max_per_iclass_table[XED_ICLASS_LAST] = {\n')
   first = True
   gmax = 0  # maximum number of iforms for any iclass
   niform = 0 # total number of iforms
   for ic in agi.iclasses_enum_order:
      if first:
         first = False
      else:
         cfp.write(',\n')
      try:
         mx = imax[ic]
      except:
         mx = 0  # for the INVALID entry
      if mx > gmax:
         gmax = mx
      niform = niform + mx
      cfp.write('  /* %25s */  %2d' % (ic,mx))
   cfp.write('\n};\n')


   cfp.write('const xed_uint32_t' +
             ' xed_iform_first_per_iclass_table[XED_ICLASS_LAST] = {\n')
   first = True
   niform = 0 # total number of iforms
   for ic in agi.iclasses_enum_order:
      if first:
         first = False
      else:
         cfp.write(',\n')
      try:
         firstiform = ifirst[ic]
      except:
         firstiform = 0  # for the INVALID entry

      cfp.write('  /* %25s */  %2d' % (ic,firstiform))
   cfp.write('\n};\n')

   cfp.close()

   global global_max_iforms_per_iclass
   global_max_iforms_per_iclass = gmax


############################################################################

def relabel_itable(agi):
   """Renumber the itable so that it is sequential."""
   global global_inum
   inum = 1
   for gi in agi.generator_list:
      if not gi.parser_output.is_lookup_function():
         for ii in gi.parser_output.instructions:
            has_iclass =  field_check(ii,'iclass')
            if has_iclass:
                ii.inum = inum
                inum += 1
            else:
                # make all the non-instruction leaves point to node zero
                ii.inum = 0
   global_inum = inum


############################################################################
# The renum_node_id is global because we renumber each graph so that
# we have contiguous numbers for graph code-gen for the distinct subgraphs.
renum_node_id = -1
def renumber_nodes(options,node):
   """renumber the nodes now that we've deleted some"""
   #msge("renumbering graph nodes..")
   renumber_nodes_sub(options,node)
   global renum_node_id
   #msge(" ...last node id = %d" % (renum_node_id))

def renumber_nodes_sub(options,node):
   """renumber the nodes now that we've deleted some"""
   # bump the 'global' node counter
   global renum_node_id
   renum_node_id = renum_node_id + 1
   # update the current node
   #msge("RENUMBER NODE %d becomes %d" % ( node.id, renum_node_id))
   node.id = renum_node_id
   # recur
   for nxt in node.next.values():
      renumber_nodes_sub(options,nxt)


def merge_child_nodes(options,node):
   """Merge the children and grandchildren of this node."""
   candidates = len(node.next)
   if vmerge():
      msge(str(candidates) + " merge candidate")
   # merge tokens??
   # should not need to merge instructions
   # bit_pos* becomes a bigger range
   # more "next" nodes.
   tnode = {}
   for k,child in node.next.items():      # children  # MERGING
      for j in child.next.keys():  # grandchildren
         bigkey = str(k) + str(j)
         if vmerge():
            msge("Bigkey= %s"  % (bigkey))
         child.next[j].token = bigkey
         tnode[bigkey] = child.next[j]
   # overwrite the current nodes next pointers:
   node.next = tnode

   # increment number of decider bits
   node.decider_bits = node.decider_bits + 1
   if vmerge():
      msge("Decider bits after merging = " + str(node.decider_bits))



def merge_nodes(options,node):
   """Merge compatible nodes, deleting some nodes and increasing the
   arity of others"""
   # If nodes are sequential in their bit positions and the next one
   # is not a leaf, consider merging them.

   #FIXME: must not merge across state bits.
   if (not node.is_nonterminal() and
       not node.leaf() and
       not node.is_operand_decider()):
      merging = True
      while merging:
         all_match = True
         decider_bits = [ node.next[k].decider_bits for k in
                          list(node.next.keys()) ]
         if not all_the_same(decider_bits):
            if vmerge():
               msge("Not merging because unequal numbers of decider" +
                    " bits follow:" + str(decider_bits))
               for nxt in node.next.values():
                  msge("\tChildNode:\n" +nxt.dump_str('\t\t'))
            all_match = False
            break


         # stop at byte boundaries. All the children have the same
         # number of decider bits at this point. Look at the first
         # one.
         if decider_bits[0] == 8:
            msge("Stopping child nodes with 8 decider bits")
            break
         if vmerge():
            msge("PREMRG node decider " +
                 "bits= %d child decider bits= %d bitpos_mod8= %d\n" %
                 ( node.decider_bits, decider_bits[0], node.bitpos_mod8))

         # FIXME: the following is not right. We want the bitpos_mod8
         # of the child because that is what we are merging with the
         # grandchild. We also don't care about the decider its of the parent.

         # FIXME: we are not updating the bitpos_mod8 of the children
         # when we merge them.

         # NOTE: IT IS BETTER NOT DO DO THIS TEST AT ALL. THE GRAPH IS
         # MUCH SMALLER.  but more 'next' nodes, which are much
         # smaller. so that is good!

         # Do not want to merge across byte boundaries.
         #if node.decider_bits + decider_bits[0] + node.bitpos_mod8 > 8:
         #if node.decider_bits + decider_bits[0] + node.bitpos_mod8 > 8:
         #   msge("Stopping child node merging at a byte boundary")
         #   break


         # look at all the next nodes
         for child in node.next.values():
            if child.back_split_pos != None:
               if vmerge():
                  msge("Not merging because a child is back-split")
               all_match = False
               break
            if child.is_nonterminal():
               if vmerge():
                  msge("Not merging because a child is a nonterminal")
               all_match = False
               break
            if child.decider_bits == 0: # FIXME: WHY WOULD THIS HAPPEN?
               if vmerge():
                  msge("Not merging because zero decider bits follow: " +
                       str(child.decider_bits))
                  msge("\tChildNode:\n" + child.dump_str('\t'))
               all_match = False
               break
            if child.skipped_bits != 0:
               if vmerge():
                  msge("Not merging because skipped bits at child level: " +
                       str(child.skipped_bits))
               all_match = False
               break


         if all_match:
            merge_child_nodes(options,node)

         else:
            merging = False

   # recur
   for child in node.next.values():
      merge_nodes(options,child)

def optimize_graph(options, node):
   """return an optimized graph. Merge compatible nodes."""
   if vgraph_res():
      print_resource_usage('optimize-graph.0')
   merge_nodes(options,node)
   if vgraph_res():
      print_resource_usage('optimize-graph.1')
   renumber_nodes(options,node)
   if vgraph_res():
      print_resource_usage('optimize-graph.2')


def epsilon_label_graph(options, node):
   node.otherwise_ok  = True
   # recur
   for child in node.next.values():
      epsilon_label_graph(options,child)

############################################################################
## Packers and extractors
############################################################################
# $$ bit_group_info_t
class bit_group_info_t(object):
   """Tell us where physical bits are symbolically. Each bit_group_info_t has:

      a bit name
      a bit instance - the i'th copy of the named bit

      a length - number of bits in this group. So this group is bit i
      though bit i+length-1.

      a position - not counting NONTERMINALS or OPERAND DECIDERS.

      a nonterminal adder - a string describing all previous
      nonterminals encountered)

      a nonterminal instance - counting any and all kinds of
      nonterminals in this pattern
   """
   def __init__(self,
                bit_name,
                instance,
                position_count,
                nonterminal_adder,
                nonterminal_instance=0):
      self.bit_name = bit_name
      # number of the first bit of this run
      self.bit_instance = instance
      # length of this run of bits
      self.length = 1
      self.position_count = position_count
      self.position_nonterminal_adders = nonterminal_adder

      # for nonterminals, the nonterminal_instance says the numeric id
      # of this sub-nonterminal in the current nonterminal. If there
      # are 4 sub-nonterminals in a nonterminal, they are numbered 0
      # to 3. This index is used to index in to the nonterminal storage
      # associated with the current nonterminal.
      self.nonterminal_instance = 0

   def emit(self):
      "return a string"
      lst = [self.bit_name ]
      if self.bit_instance != 0:
         lst.append('instnc:'+str(self.bit_instance))
      lst.append( 'len:'+str(self.length) )
      lst.append(  'pos:'+str(self.position_count) )
      if self.position_nonterminal_adders != '':
         lst.append('ntadders:'+self.position_nonterminal_adders)
      s = '/'.join(lst)
      return s


def print_bit_groups(bit_groups, s=''):
   q = "BITGRP:"
   for b in bit_groups:
      q = q + b.emit() + ' '
   msge(s + " " + q)

############################################################################

def emit_function_headers(fp, fo_dict):
   """For each function in the fo_dict dictionary, emit the function
   prototype to the fp file emitter object."""
   for fname in fo_dict.keys():
      fo = fo_dict[fname]
      fp.write(fo.emit_header())

############################################################################
def mark_operands_internal(agi, parser_output):
    """Go through all the operands in the parser and mark each
    internal or not. They have already been expanded and cleaned
    up."""

    for ii in parser_output.instructions:
        for op in ii.operands: # opnds.operand_info_t list
            ip = agi.operand_storage.get_operand(op.name).internal_or_public
            if ip  == "INTERNAL":
                op.internal = True


def rewrite_state_operands(agi, state_bits, parser_output):
   """For each operand in the parser output, make sure we denote state
   modifcations as operands and not flags"""
   for pi in parser_output.instructions:
      expand_operands(agi, pi, state_bits)

def expand_operands(agi, pi, state_bits):
   """make opnds.operand_info_t's for any un-expanded operands based on the
   strings stored in the state_bits."""
   new_list = []
   for x in pi.operands: # opnds.operand_info_t list
      found = None
      if x.name in state_bits:
         found = x.name
      else:
         lwr = x.name.lower()
         if lwr in state_bits:
            found = lwr

      # the state name we found might expand in to more than one operand.
      if found:
         for v in state_bits[found].list_of_str:
            if vmacro():
               msge("Expanding %s to %s" % (found,v))
            eqp = equals_pattern.match(v)
            if eqp:
               new_operand = mk_opnd(agi, v, default_vis='SUPP')
               if new_operand:
                   new_operand.set_suppressed()
                   new_list.append(new_operand)
            else:
               die("Could not find equals sign in state macro definition of " +
                   x.name)
      elif x.type == 'flag':
         die("THIS SHOULD NOT HAPPEN - FLAG: %s" % (x.name))
      else:
         new_list.append(x)
   pi.operands = new_list



def expand_hierarchical_records(ii):
   """Return a list of new records splitting the extra_ipatterns and
   extra_operands in to new stuff"""
   new_lines = []

   # FIXME: perf: 2007-08-05 mjc could skip this expansion when not
   # needed and save the copying.

   extra_operands = ii.extra_operands
   extra_ipatterns = ii.extra_ipatterns
   extra_iforms_input = ii.extra_iforms_input
   ii.extra_operands = None
   ii.extra_ipatterns = None
   ii.extra_iforms_input = None

   # start with the first instruction, then expand the "extra" ones
   new_lines.append(ii)

   if len(extra_ipatterns) != len(extra_operands) or \
      len(extra_ipatterns) != len(extra_iforms_input):
      die("Missing some patterns, operands or iforms for " + ii.iclass)

   for (ipattern, operands, iform) in zip(extra_ipatterns,
                                          extra_operands,
                                          extra_iforms_input):
      new_rec = copy.deepcopy(ii)
      new_rec.new_inum()
      new_rec.extra_operands = None
      new_rec.extra_ipatterns = None
      new_rec.extra_iforms_input = None
      new_rec.ipattern_input = ipattern
      new_rec.operands_input = operands
      new_rec.iform_input = iform
      #msge("ISET2: %s -- %s" % (iform, str(operands)))
      new_lines.append(new_rec)

   del extra_ipatterns
   del extra_operands
   return new_lines


# $$ generator_common_t
class generator_common_t(object):
   """
   Items that are common to every generator and the
   agi. Basically all the globals that are needed by most generator
   specific processing.
   """

   def __init__(self):
<<<<<<< HEAD
      self.options = None
      self.state_bits = None # dictionary of state_info_t's
      self.state_space = None # dictionary of all values of each state
                              # restriction (operand_decider)

      self.enc_file = None
      self.inst_file = None
      self.operand_storage_hdr_file = None
      self.operand_storage_src_file = None

      self.header_file_names = []
      self.source_file_names = []
      self.file_pointers = []
=======
      self.options: Optional[object] = None
      self.state_bits: Optional[dict[str, state_info_t]] = None

      # dictionary of all values of each state restriction (operand_decider)
      self.state_space: Optional[dict[str, list[str]]] = None

      self.enc_file: Optional[xed_file_emitter_t] = None
      self.inst_file: Optional[xed_file_emitter_t] = None
      self.operand_storage_header_file: Optional[xed_file_emitter_t] = None
      self.operand_storage_src_file: Optional[xed_file_emitter_t] = None
>>>>>>> d4d50200

      self.header_file_names: list[str] = []
      self.source_file_names: list[str] = []
      self.file_pointers: list[xed_file_emitter_t] = []

      self.inst_table_file_names: list[str] = []

   def get_state_space_values(self, od_token: str) -> list[str]:
       """
       Get the list of values associated with `operand_decider_token`
       """

       return self.state_space[od_token]
<<<<<<< HEAD

   def open_file(self,fn, arg_shell_file=False, start=True):
      'open and record the file pointers'
=======
      
   def open_file(self, fn: str, arg_shell_file=False, start=True) -> xed_file_emitter_t:
      """
      Open a file and record its file pointer
      """
>>>>>>> d4d50200

      fp = xed_file_emitter_t(self.options.xeddir,
                              self.options.gendir,
                              fn,
                              shell_file=arg_shell_file)
      if is_header(fn):
          self.header_file_names.append(fp.full_file_name)
      else:
          self.source_file_names.append(fp.full_file_name)

      if start:
          fp.start()
      self.file_pointers.append(fp)
      return fp

   def build_file_name(self, tail: str, header=False) -> str:
      """
      Build and record a file name
      """

      if True: # MJC2006-10-10
         fn = tail
      else:
         fn = os.path.join(self.options.gendir,tail)
         if header:
            self.header_file_names.append(fn)
         else:
            self.source_file_names.append(fn)
      return fn

   def open_all_files(self):
      """
      Open all major output files
      """

      msge("Opening output files")

      header = True


      self.inst_file = self.open_file(self.build_file_name(
                                          self.options.inst_init_file))

   def open_new_inst_table_file(self) -> xed_file_emitter_t:
      """
      Open a new XED instruction table init file
      """

      i = len(self.inst_table_file_names)
      base_fn = 'xed-inst-table-init-'
      fn = self.build_file_name(base_fn + str(i) + ".c")
      self.inst_table_file_names.append(fn)
      fp = self.open_file(fn)
      return fp


   def close_output_files(self):
      """
      Close all major output files
      """

      for f in self.file_pointers:
         f.close()

# $$ generator_info_t
class generator_info_t(generator_common_t):
   """
   All the information that we collect and generate
   """

   def __init__(self, common):
<<<<<<< HEAD
      super(generator_info_t,self).__init__()
      self.common = common
=======
      super().__init__()
      self.common: generator_common_t = common
>>>>>>> d4d50200

      if self.common.options == None:
          die("Bad init")

      self.parser_output: Optional[parser_t] = None
      self.graph: Optional[graph_node] = None

      # Unique list of iclasses
      self.iclasses: dict[str, bool] = {}

      # list of tuples of (nonterminal names, max count of how many
      # there are of this one per instruction)
      self.nonterminals: list[tuple[str, int]] = []

      self.operands: Optional[list[opnds.operand_info_t]] = None

<<<<<<< HEAD
      self.storage_class = None

      #For thing that are directly translateable in to tables, we
      #generate a table here.
      self.luf_arrays =  []
      self.marshalling_function = None

   def nonterminal_name(self):
      """The name of this subtree"""
=======
      
   def nonterminal_name(self) -> str:
      """
      The name of this subtree
      """

>>>>>>> d4d50200
      s =  self.parser_output.nonterminal_name
      return nonterminal_parens_pattern.sub('', s)

   def build_unique_iclass_list(self):
      """
      Build a unique list of iclasses
      """

      self.iclasses = {}
      for ii in self.parser_output.instructions:
         if field_check(ii,'iclass'):
            if ii.iclass not in self.iclasses:
               self.iclasses[ii.iclass] = True


# $$ all_generator_info_t
class all_generator_info_t(object):
   """
   list of generators, each with its own graph
   """

   def __init__(self,options):
      #common has mostly input and output files and names
      self.common = generator_common_t()
      self.common.options = options
      self.common.open_all_files()
<<<<<<< HEAD

      self.generator_list = []
      self.generator_dict = {} # access by NT name
      self.nonterminal_dict = nonterminal_dict_t()
=======
>>>>>>> d4d50200

      self.generator_list: list[generator_info_t] = []
      self.generator_dict: dict[str, generator_info_t] = {} # access by NT name
      self.nonterminal_dict: nonterminal_dict_t = nonterminal_dict_t()

      self.src_files: list[str] = []
      self.hdr_files: list[str] = []

      # list of map_info_rdr.map_info_t describing valid maps for this
      # build.
<<<<<<< HEAD
      self.map_info = None


      # enum lists
      self.operand_types = {} # typename -> True
      self.operand_widths = {} # width -> True # oc2
      self.operand_names = {} # name -> Type
      self.iclasses  = []
      self.categories = []
      self.extensions = []
      self.attributes = []
=======
      self.map_info: list[map_info_rdr.map_info_t] = []

      # enum lists
      self.operand_types: dict[str, bool] = {} # typename -> True
      self.operand_widths: dict[str, bool] = {} # width -> True # oc2
      self.operand_names: dict[str, str] = {} # name -> Type
      self.iclasses: list[str] = []
      self.categories: list[str] = []
      self.extensions: list[str] = []
      self.attributes: list[str] = []
>>>>>>> d4d50200

      # for emitting defines with limits
      self.max_iclass_strings: int = 0
      self.max_convert_patterns: int = 0
      self.max_decorations_per_operand: int = 0

      # this is the iclasses in the order of the enumeration for us in
      # initializing other structures.
      self.iclasses_enum_order: Optional[list[str]] = None

      # function_object_ts
<<<<<<< HEAD
      self.itable_init_functions = table_init_object_t('xed-init-inst-table-',
                                                       'xed_init_inst_table_')
      self.encode_init_function_objects = []

      # dictionaries of code snippets that map to function names
      self.extractors = {}
      self.packers = {}

      self.operand_storage = None # operand_storage_t


      # function_object_t
      self.overall_lookup_init = None
=======
      self.itable_init_functions: table_init_object_t = table_init_object_t('xed-init-inst-table-',
                                                                    'xed_init_inst_table_')
      self.encode_init_function_objects: list[function_object_t] = []

      self.operand_storage: Optional[operands_storage_t] = None
>>>>>>> d4d50200

      self.overall_lookup_init: Optional[function_object_t] = None

      # data for instruction table
      self.inst_fp: Optional[xed_file_emitter_t] = None

<<<<<<< HEAD
      # list of (index, initializer) tuples for all the entire decode graph
      self.all_decode_graph_nodes=[]

      self.data_table_file=None
      self.operand_sequence_file=None

      # set by scan_maps
      self.max_map_vex = 0
      self.max_map_evex = 0

      # dict "iclass:extension" -> ( iclass,extension,
      #                               category, iform_enum, properties-list)
      self.iform_info = {}

      self.attributes_dict = {}
      self.attr_next_pos  = 0
      self.attributes_ordered  = None
      self.sorted_attributes_dict = {}
      # a dict of all the enum names to their values.
      # passed to operand storage in order to calculate
      # the number of required bits
      self.all_enums = {}
=======
      self.data_table_file: Optional[xed_file_emitter_t] = None
      self.operand_sequence_file: Optional[xed_file_emitter_t] = None

      # set by scan_maps
      self.max_map_vex: int = 0
      self.max_map_evex: int = 0

      # dict "iclass:extension" -> ( iclass,extension, 
      #                               category, iform_enum, properties-list)
      self.iform_info: dict[str, tuple[str, str, str, str, list[str], int]] = {}

      self.attributes_dict: dict[str, int] = {}
      self.attr_next_pos: int  = 0
      self.attributes_ordered: Optional[list[tuple[int, str]]]  = None
      self.sorted_attributes_dict: dict[str, int] = {}

      # a dict of all the enum names to their values.
      # passed to operand storage in order to calculate
      # the number of required bits
      self.all_enums: dict[str, list[str]] = {}
>>>>>>> d4d50200

      # these are xed_file_emitter_t objects
      self.flag_simple_file = self.common.open_file("xed-flags-simple.c", start=False)
      self.flag_complex_file = self.common.open_file("xed-flags-complex.c", start=False)
      self.flag_action_file = self.common.open_file("xed-flags-actions.c", start=False)
      self.flag_simple_file.add_header('xed-flags.h')
      self.flag_complex_file.add_header('xed-flags.h')
      self.flag_complex_file.add_header('xed-flags-private.h')
      self.flag_action_file.add_header('xed-flags.h')

      self.flag_simple_file.start()
      self.flag_complex_file.start()
      self.flag_action_file.start()

      self.emit_flag_simple_decl()
      self.emit_flag_complex_decl()
      self.emit_flag_action_decl()

   def close_flags_files(self):
       self.emit_close_array(self.flag_simple_file)
       self.emit_close_array(self.flag_complex_file)
       self.emit_close_array(self.flag_action_file)

   def emit_flag_simple_decl(self):
       self.flag_simple_file.add_code("const xed_simple_flag_t xed_flags_simple_table[] = {")
       self.flag_simple_file.add_code("/* 0 */ {0,0,0,{0},{0},{0},0}, /* invalid */")

   def emit_flag_action_decl(self):
       self.flag_action_file.add_code("const xed_flag_action_t xed_flag_action_table[] = {")

   def emit_flag_complex_decl(self):
       self.flag_complex_file.add_code("const xed_complex_flag_t xed_flags_complex_table[] = {")
       self.flag_complex_file.add_code("/* 0 */ {0,0,{0,0,0,0,0},}, /* invalid */")

   def emit_close_array(self,f):
       f.add_code_eol("}")


   def open_operand_data_file(self):
      self.data_table_file=self.open_file('xed-init-operand-data.c',
                                          start=False)
      self.data_table_file.add_header('xed-inst-defs.h')
      self.data_table_file.start()
      s = ('XED_DLL_EXPORT const xed_operand_t ' +
          'xed_operand[XED_MAX_OPERAND_TABLE_NODES] = {\n')
      self.data_table_file.write(s)

   def close_operand_data_file(self):
      self.data_table_file.write('};\n')
      self.data_table_file.close()




   def open_operand_sequence_file(self):
      self.operand_sequence_file = \
          self.open_file('xed-init-operand-sequences.c',
                         start=False)
      self.operand_sequence_file.add_header('xed-inst-defs.h')
      self.operand_sequence_file.start()
      s = ('XED_DLL_EXPORT const xed_uint16_t ' +
          'xed_operand_sequences[XED_MAX_OPERAND_SEQUENCES] = {\n')
      self.operand_sequence_file.write(s)

   def close_operand_sequence_file(self):
      self.operand_sequence_file.write('};\n')
      self.operand_sequence_file.close()

<<<<<<< HEAD

   def add_file_name(self,fn,header=False):
      if type(fn) in [bytes,str]:
          fns = [fn]
      elif type(fn) == list:
          fns = fn
      else:
          die("Need string or list")

      for f in fns:
=======
      
   def add_file_name(self, file_name, header=False):
      if type(file_name) in [bytes,str]:
          file_names = [file_name]
      elif type(file_name) == list:
          file_names = file_name
      else:
          die("Need string or list")
      
      for file in file_names:
>>>>>>> d4d50200
          if header:
             self.hdr_files.append(file)
          else:
             self.src_files.append(file)

   def dump_generated_files(self):
<<<<<<< HEAD
       """For mbuild dependence checking, we need an accurate list of the
          files the generator created. This file is read by xed_mbuild.py"""

       output_file_list = mbuild.join(self.common.options.gendir,
                                      "DECGEN-OUTPUT-FILES.txt")
       f = base_open_file(output_file_list,"w")
       for fn in self.hdr_files + self.src_files:
           f.write(fn+"\n")
       f.close()

   def mk_fn(self,fn):
      if True: #MJC2006-10-10
         return fn
      return self.real_mk_fn(fn)

   def real_mk_fn(self,fn):
      return os.path.join(self.common.options.gendir,fn)

=======
      """
      For mbuild dependence checking, we need an accurate list of the
      files the generator created. This file is read by xed_mbuild.py
      """
       
      output_file_list = mbuild.join(self.common.options.gendir,
                                    "DECGEN-OUTPUT-FILES.txt")
      f = base_open_file(output_file_list,"w")
      for fn in self.hdr_files + self.src_files:
         f.write(fn+"\n")
      f.close()
      
>>>>>>> d4d50200
   def close_output_files(self):
      """
      Close the major output files
      """

      self.common.close_output_files()

   def make_generator(self, nt_name: str) -> generator_info_t:
      g = generator_info_t(self.common)
      self.generator_list.append(g)
      self.generator_dict[nt_name] = g
      return g


   def open_file(self, fn: str, keeper=True, arg_shell_file=False, start=True, private=True) -> xed_file_emitter_t:
      """
      Open `file_name` and record the file pointer
      """

      fp = xed_file_emitter_t(self.common.options.xeddir,
                              self.common.options.gendir,
                              fn,
                              shell_file=arg_shell_file,
                              is_private=private)
      if keeper:
          self.add_file_name(fp.full_file_name, is_header(fn))

      if start:
          fp.start()
      return fp


   def scan_maps(self):
       for generator in self.generator_list:
           for ii in generator.parser_output.instructions:
               if genutil.field_check(ii, 'iclass'):
                   if ii.is_vex():
                       self.max_map_vex = max(self.max_map_vex, ii.get_map())
                   elif ii.is_evex():
                       self.max_map_evex = max(self.max_map_evex, ii.get_map())


   def code_gen_table_sizes(self):
      """
      Write the file that has the declarations of the tables that we
      fill in the generator
      """

      fn = "xed-gen-table-defs.h"
      # we do not put this in a namespace because it is included while
      # in the XED namespace.
      fi = xed_file_emitter_t(self.common.options.xeddir,
                              self.common.options.gendir,
                              fn,
                              namespace=None)

      self.add_file_name(fi.full_file_name,header=True)
      fi.replace_headers([]) # no headers
      fi.start()

      global global_final_inum
      irecs = global_final_inum + 1 # 7000

      global global_max_iforms_per_iclass

      global operand_max
      orecs = operand_max+1

      fi.add_code("#define XED_ICLASS_NAME_STR_MAX %d" %
                  (self.max_iclass_strings))

      global max_attributes
      fi.add_code("#define XED_MAX_ATTRIBUTE_COUNT %d" % (max_attributes))

      fi.add_code("#define XED_MAX_INST_TABLE_NODES %d" % (irecs))

      global global_operand_table_id
      fi.add_code("#define XED_MAX_OPERAND_TABLE_NODES %d" %
                  (global_operand_table_id))

      global global_max_operand_sequences
      fi.add_code("#define XED_MAX_OPERAND_SEQUENCES %d" %
                  (global_max_operand_sequences))

      # flags
      fi.add_code("#define XED_MAX_REQUIRED_SIMPLE_FLAGS_ENTRIES %d" %
                  (flag_gen.flags_info_t._flag_simple_rec))
      fi.add_code("#define XED_MAX_REQUIRED_COMPLEX_FLAGS_ENTRIES %d" %
                  (flag_gen.flags_info_t._flag_complex_rec))
      fi.add_code("#define XED_MAX_GLOBAL_FLAG_ACTIONS %d" %
                  (flag_gen.flags_info_t._max_flag_actions))


      fi.add_code("#define XED_MAX_IFORMS_PER_ICLASS %d" %
                  (global_max_iforms_per_iclass))

      fi.add_code("#define XED_MAX_REQUIRED_ATTRIBUTES %d" %
                  (len(self.attributes_dict)))


      fi.add_code("#define XED_MAX_CONVERT_PATTERNS %d" %
                  (self.max_convert_patterns))
      fi.add_code("#define XED_MAX_DECORATIONS_PER_OPERAND %d" %
                  (self.max_decorations_per_operand))

      self.scan_maps()
      fi.add_code("#define XED_MAX_MAP_VEX  {}".format(self.max_map_vex))
      fi.add_code("#define XED_MAX_MAP_EVEX {}".format(self.max_map_evex))
      fi.close()

<<<<<<< HEAD

   def handle_prefab_enum(self,enum_fn):
=======
      
   def handle_prefab_enum(self, enum_file_name: str) -> list[str]:
>>>>>>> d4d50200
      # parse the enum file and get the c and h file names
      gendir = self.common.options.gendir
      m=metaenum.metaenum_t(enum_file_name,gendir)
      m.run_enumer()
      # remember the c & h file names
      self.add_file_name(m.src_full_file_name)
      self.add_file_name(m.hdr_full_file_name,header=True)
      all_values = [  x.name for x in m.tuples ]
      return all_values




   def handle_prefab_enums(self):
      """
      Gather all the `enum.txt` files in the `datafiles` directory, and
      generate the corresponding `.c` and `.h` files.
      """

      prefab_enum_shell_pattern = os.path.join(self.common.options.xeddir,
                                               "datafiles/*enum.txt")
      prefab_enum_files = glob.glob( prefab_enum_shell_pattern )
<<<<<<< HEAD
      for fn in prefab_enum_files:
         msge("PREFAB-ENUM: " + fn)
         self.handle_prefab_enum( fn )

=======
      for file_name in prefab_enum_files:
         msge("PREFAB-ENUM: " + file_name)
         self.handle_prefab_enum( file_name )
         
>>>>>>> d4d50200
   def extend_operand_names_with_input_states(self):
      type ='xed_uint32_t'
      for operand_decider in self.common.state_space.keys():
         #msge("STATESPACE: considering " + operand_decider)
         if operand_decider not in self.operand_names:
            self.operand_names[operand_decider] = type



def init_functions_for_table(agi, fp, function_name, init_object):
   """emit, to the file pointer fp, headers and calls to each init
   function for the init_object. The function we build is named
   function_name."""
   print_resource_usage('init.0')
   # emit prototype for each subgraph init function
   for dfo in init_object.get_init_functions():
      #print_resource_usage('init.1')
      fp.write(dfo.emit_header())

   #print_resource_usage('init.2')
   # a function that calls each init function
   init_fo = function_object_t(function_name,'void')
   for dfo in init_object.get_init_functions():
      init_fo.add_code_eol(dfo.function_name + '()')
   fp.write(init_fo.emit())
   fp.close()
   del fp
   #print_resource_usage('init.3')

############################################################################

def generator_emit_function_list(fo_list, file_emitter):
   """Emit the function_object_t-s in the fo_list list via the file_emitter"""
   for fo in fo_list:
      fo.emit_file_emitter(file_emitter)

def generator_emit_function_header_list(fo_list, file_emitter):
   """Emit the function headers for the function_object_t-s in the
   fo_list list via the file_emitter"""
   for fo in fo_list:
      file_emitter.add_code(fo.emit_header())

def make_cvt_key(lst):
    return ",".join(lst)
def make_cvt_values(s,n):
    if s == '':
        return ['INVALID']*n
    t = s.split(",")
    len_t = len(t)
    if len_t < n:
        t.extend(['INVALID']*(n-len_t))
    return t

def collect_convert_decorations(agi):
    """Find all instruction operands. Each operand has 0...N where N=3
    currently conversion decorations. Number each combination of
    convert decorations. Assign that number to the instruction. Emit a
    initialized array of convert decoration enumeration names, N-wide.
    Element 0 is special: That means no convert decorations.
    """
    cvt_dict = {'0':'INVALID'}
    cvt_list = ['INVALID']
    n = 1
    for gi in agi.generator_list:
        for ii in gi.parser_output.instructions:
            for op in ii.operands:
                if op.cvt:
                    key = make_cvt_key(op.cvt)
                    try:
                        op.cvt_index = cvt_dict[key]
                    except:
                        cvt_dict[key] = n
                        cvt_list.append(key)
                        op.cvt_index = n
                        n = n + 1
                else:
                    op.cvt_index = 0
    if n >= 256:
        die("NOTIFY XED DEVELOPERS: NEED MORE BITS IN operand cvt_idx field")
    msgb("NUMBER OF CONVERT PATTERNS", str(n))
    agi.max_convert_patterns = n
    agi.max_decorations_per_operand = 3
    fn = 'xed-operand-convert-init.c'
    f = agi.common.open_file(fn, start=False)
    f.add_misc_header("#include \"xed-operand-convert-enum.h\"")
    f.add_misc_header("#include \"xed-gen-table-defs.h\"")
    f.start()
    f.write("\nconst xed_operand_convert_enum_t ")
    f.write("xed_operand_convert[XED_MAX_CONVERT_PATTERNS][%s] = {\n" %
            ('XED_MAX_DECORATIONS_PER_OPERAND'))


    for i,cvt_key in enumerate(cvt_list):
        cvals = make_cvt_values(cvt_key,agi.max_decorations_per_operand)
        s = ("{ XED_OPERAND_CONVERT_%s, " +
             "XED_OPERAND_CONVERT_%s, " +
             "XED_OPERAND_CONVERT_%s },  ") % tuple(cvals)
        f.write("/* %d */ %s\n" % (i,s))
    f.write("\n};\n")
    f.close()



############################################################################
# Generate the graph and most tables
############################################################################


def gen_everything_else(agi):
    """This is the major work function of the generator. We read the
    main input files and build the decoder graph and then the decoder"""

    msge("Reading state bits")
    if agi.common.options.input_state != '':
       #parse the xed-state-bits.txt (or something similar) file and return
       #a dictionary from a token_name to an object of
       #{token_name, [token_expansion]}
       #for example for "no_refining_prefix     REFINING=0 OSZ=0" line we will
       #have an entry no_refining_prefix:
       #{no_refning_prefix, [REFINING=0, OSZ=0]}
       agi.common.state_bits = read_state_spec(agi.common.options.input_state)
    else:
       die("Could not find state bits file in options")
    msge("Done reading state bits")

    #for each of the requirement statements (eg EOSZ=1), found in the state
    #file, save for each token (eg EOSZ) all its possible values
    #(eg [0,1,2,3]), return a dictionary from token to its possible values
    #eg EOSZ: [0,1,2,3]
    agi.common.state_space = compute_state_space(agi.common.state_bits)

    lines = []
    spine  = base_open_file(agi.common.options.spine,"r").readlines()
    lines.extend(spine)

    msge("Reading structured input")
    misc  = base_open_file(
                     agi.common.options.structured_input_fn,"r").readlines()
    lines.extend(misc)

    msge("Reading Instructions (ISA) input")
    isa_lines  = base_open_file(
                     agi.common.options.isa_input_file,"r").readlines()
    lines.extend(isa_lines)
    del isa_lines

    lines = process_continuations(lines)

    # Open structured output file
    if agi.common.options.structured_output_fn.startswith(os.path.sep):
       fn = agi.common.options.structured_output_fn
    else:
       fn = os.path.join(agi.common.options.gendir,
                         agi.common.options.structured_output_fn)
    print_structured_output  = False
    if print_structured_output:
       sout = open(fn,"w")
       print_resource_usage('everything.0')

    # read all the input
    while len(lines) != 0:
       msge("=============================================")
       msge("Creating a generator " + str(len(agi.generator_list)))
       msge("=============================================")
       print_resource_usage('everything.1')
       msge("ALines (lines before reading input) = " + str(len(lines)))
       lines = read_input(agi, lines)
       msge("BLines (lines remaining after reading input) = " + str(len(lines)))

    #after this we will have all deleted and udeleted instructions
    #removed for all parsers, that have instructions.
    #Also all instructions with old versions will be dropped.
    remove_instructions(agi)

    # first pass on the input, build the graph, collect information
    for gi in agi.generator_list:
       # if anything has flags, then add a flags register
       add_flags_register_operand_all(agi,gi.parser_output)

       if agi.common.state_bits == None:
          die("Bad agi state bits")

       if gi.common.state_bits == None:
          die("Bad state bits")

       rewrite_state_operands(agi, gi.common.state_bits, gi.parser_output)
       mark_operands_internal(agi, gi.parser_output)
       if print_structured_output:
          gi.parser_output.print_structured_output(sout)
       ###############################################
       # BUILD THE GRAPH BY RECURSIVE PARTITIONING
       ###############################################
       gi.graph = build_graph(agi.common,
                              gi.parser_output,
                              agi.operand_storage.get_operands())

       if not gi.parser_output.is_lookup_function():
          optimize_graph(agi.common.options, gi.graph)
       nt_name  = gi.graph.token
       #msge("GRAPHROOT: " + nt_name)
       agi.nonterminal_dict.add_graph_node(nt_name, gi.graph.id)

       # For epsilon nodes, where errors are allowed, we label all
       # nodes in the subgraph with "otherwise_ok".
       if gi.parser_output.otherwise_ok:
          epsilon_label_graph(agi.common.options, gi.graph)

       # do not collect operands from nonterminals that are lookup functions:
       if not gi.parser_output.is_lookup_function():
          #msge("Collecting graph enum info")
          collect_graph_enum_info(agi,gi.graph)
          d = {}
          d  =collect_tree_depth(gi.graph, d)
          #msge("DEPTHS: "+ str(d))
       if agi.common.options.print_graph:
          print_graph(agi.common.options,gi.graph)

    print_resource_usage('everything.2')
    if print_structured_output:
       sout.close()
       del sout

    print_resource_usage('everything.3')
    # Renumber the itable nodes so that they are sequential, skipping
    # over the lookup function itable entries.
    relabel_itable(agi)

    print_resource_usage('everything.3a')

    # some stuff needs to be created first so that the pass2 stuff can
    # refer to it.
    for generator in agi.generator_list:
       print_resource_usage('everything.4')
       rewrite_default_operand_visibilities(generator,
                                            agi.operand_storage.get_operands())

       compute_iforms(generator.common.options,
                      generator,
                      agi.operand_storage.get_operands())

    collect_convert_decorations(agi)

    # We emit the iform enum here so that we can use the ordering for
    # initializing other structures.
    emit_iclass_enum_info(agi)
    emit_iclass_rep_ops(agi)

    collect_and_emit_iforms(agi,agi.common.options)
    collect_iclass_strings(agi)
    collect_instruction_types(agi, agi.iform_info)
    agi.isa_sets = collect_isa_sets(agi)

    # Generate the XML file.
    print_resource_usage('XML file')
    generateXMLFile(agi)
    #sys.exit(0)

    # idata.txt file write
    write_instruction_data(agi, agi.iform_info)
    write_quick_iform_map(agi,agi.common.options.gendir,agi.iform_info)

    print_resource_usage('everything.4b')
    # mark bit positions in each "instruction"
    decorate_operands(agi.common.options,agi)
    print_resource_usage('everything.4c')

    decorate_instructions_with_exception_types(agi)

    agi.inst_fp = agi.open_file('xed-init-inst-table-data.c', start=False)
    agi.inst_fp.add_header('xed-inst-defs.h')
    agi.inst_fp.start()
    agi.inst_fp.write('const xed_inst_t ' +
                      'xed_inst_table[XED_MAX_INST_TABLE_NODES] = {\n')

    agi.open_operand_data_file()
    agi.open_operand_sequence_file()

    cg_args = code_gen_dec_args_t()

    agi.encode_init_function_objects.append(
              function_object_t('xed_encode_init', 'void'))
    print_resource_usage('everything.5')

    find_common_operand_sequences(agi)

    for generator in agi.generator_list:
       print_resource_usage('everything.6')
       if generator.parser_output.is_lookup_function():
          pass
       else:
          cg_args.gi = generator
          cg_args.options = generator.common.options
          cg_args.node = generator.graph
          cg_args.nonterminal_dict = agi.nonterminal_dict
          cg_args.state_bits = agi.common.state_bits
          cg_args.itable_init_functions = agi.itable_init_functions

          cg_args.encode_init_function_object =  \
                    agi.encode_init_function_objects[0]
          cg_args.operand_storage_dict = agi.operand_storage.get_operands()

          # generate the itable
          code_gen_instruction_table(agi,
                                     cg_args.gi,
                                     cg_args.itable_init_functions,
                                     cg_args.nonterminal_dict,
                                     cg_args.operand_storage_dict)

          print_resource_usage('everything.7')

    global max_operand_count
    msgb("MAX OPERAND COUNT {}".format(max_operand_count))

    code_gen_unique_operands(agi)
    code_gen_operand_sequences(agi)
    agi.close_operand_data_file()
    agi.close_operand_sequence_file()
    agi.inst_fp.write('};\n')
    agi.inst_fp.close()

    # finish emitting the last function for the itable and the decode graph
    agi.itable_init_functions.finish_fp()

    print_resource_usage('everything.10')

    # THIS NEXT FUNCTION IS THE BIGGEST TIME HOG
    init_functions_for_table(agi,
                             agi.common.inst_file,
                             'xed_init_inst_table',
                             agi.itable_init_functions)

    print_resource_usage('everything.12')
    # some states are not assigned to in the graph and we must reserve
    # storage for them anyway. MODE is one example.
    agi.extend_operand_names_with_input_states()

    emit_enum_info(agi)
    agi.handle_prefab_enums()

    agi.add_file_name(agi.common.source_file_names)
    agi.add_file_name(agi.common.header_file_names, header=True)

    write_attributes_table(agi,agi.common.options.gendir)

    # defines for emitted tables
    agi.code_gen_table_sizes()
    agi.close_flags_files()
    print_resource_usage('everything.16')

    call_chipmodel(agi)
    call_ctables(agi)
    emit_operand_storage(agi)

################################################
def emit_operand_storage(agi):
    agi.operand_storage.emit(agi)

def call_ctables(agi):
    """Conversion tables for operands"""
    lines = open(agi.common.options.ctables_input_fn,'r').readlines()
    srcs = ctables.work(lines,
                        xeddir=agi.common.options.xeddir,
                        gendir=agi.common.options.gendir)

def call_chipmodel(agi):
    args = chipmodel.args_t()
    args.input_file_name = agi.common.options.chip_models_input_fn
    args.xeddir = agi.common.options.xeddir
    args.gendir = agi.common.options.gendir
    args.add_orphans_to_future = agi.common.options.add_orphan_inst_to_future_chip

    args.isa_sets_from_instr = agi.isa_sets

    # isaset_ch is a list of the ISA_SETs mentioned in the chip hierarchy.
    # we need to check that all of those are used/mentioned by some chip.
    files_created,chips,isaset_ch = chipmodel.work(args)

    agi.all_enums['xed_chip_enum_t'] = chips
    agi.all_enums['xed_isa_set_enum_t'] = isaset_ch
    print("Created files: %s" % (" ".join(files_created)))
    for f in files_created:
        agi.add_file_name(f,is_header(f))

################################################
<<<<<<< HEAD
def read_cpuid_mappings(fn):
    return cpuid_rdr.read_file(fn)

def make_cpuid_mappings(agi,mappings):

    # 'mappings' is a dict of isa_set -> list of cpuid_bit_names

    # collect all unique list of cpuid bit names
    cpuid_bits = {}
    for vlist in mappings.values():
        for bit in vlist:
            if bit == 'N/A':
                data = bitname = 'INVALID'
            else:
                try:
                    bitname,orgdata = bit.split('.',1)
                    data = re.sub('[.]','_',orgdata)
                except:
                    die("splitting problem with {}".format(bit))
                if bitname in cpuid_bits:
                    if cpuid_bits[bitname] != data:
                        die("Mismatch on cpuid bit specification for bit {}: {} vs {}".format(
                            bitname, cpuid_bits[bitname], data))
            cpuid_bits[bitname]=data


    cpuid_bit_string_names = sorted(cpuid_bits.keys())

    # move INVALID to 0th element:
    p = cpuid_bit_string_names.index('INVALID')
    del cpuid_bit_string_names[p]
    cpuid_bit_string_names = ['INVALID'] + cpuid_bit_string_names

    # emit enum for cpuid bit names
    cpuid_bit_enum =  enum_txt_writer.enum_info_t(cpuid_bit_string_names,
                                                  agi.common.options.xeddir,
                                                  agi.common.options.gendir,
                                                  'xed-cpuid-bit',
                                                  'xed_cpuid_bit_enum_t',
                                                  'XED_CPUID_BIT_',
=======
def make_cpuid_mappings(agi,fn):
    """
    Make CPUID C tables and headers

    Args:
        agi (all_generator_info_t): All generator info
        fn (str): cpuid input file name
    """    
    isaset_cpuid_map : cpuid_rdr.isaset_cpuid_map_t = cpuid_rdr.read_file(fn)
    cpuid_recs : cpuid_rdr.cpuid_rec_info_map_t = cpuid_rdr.make_cpuid_rec_info_map(isaset_cpuid_map)
    cpuid_grps : cpuid_rdr.cpuid_group_info_map_t = cpuid_rdr.make_cpuid_group_info_map(isaset_cpuid_map)
    cpuid_rec_string_names = sorted(cpuid_recs.keys())
    cpuid_group_string_names = sorted(cpuid_grps.keys())

    ### CPUID Record Enum ##
    # Move INVALID to 0th element:
    p = cpuid_rec_string_names.index('INVALID')
    del cpuid_rec_string_names[p]
    cpuid_rec_string_names = ['INVALID'] + cpuid_rec_string_names 

    # Emit enum for cpuid rec names
    cpuid_rec_enum =  enum_txt_writer.enum_info_t(cpuid_rec_string_names,
                                                  agi.common.options.xeddir,
                                                  agi.common.options.gendir,
                                                  'xed-cpuid-rec',
                                                  'xed_cpuid_rec_enum_t',
                                                  'XED_CPUID_REC_', 
                                                  cplusplus=False)
    cpuid_rec_enum.print_enum()
    cpuid_rec_enum.run_enumer()
    agi.add_file_name(cpuid_rec_enum.src_full_file_name)
    agi.add_file_name(cpuid_rec_enum.hdr_full_file_name,header=True)

    ### CPUID Group Enum ##
    # Move INVALID to 0th element:
    p = cpuid_group_string_names.index('INVALID')
    del cpuid_group_string_names[p]
    cpuid_group_string_names = ['INVALID'] + cpuid_group_string_names 

    # Emit enum for cpuid group names
    cpuid_grp_enum =  enum_txt_writer.enum_info_t(cpuid_group_string_names,
                                                  agi.common.options.xeddir,
                                                  agi.common.options.gendir,
                                                  'xed-cpuid-group',
                                                  'xed_cpuid_group_enum_t',
                                                  'XED_CPUID_GROUP_', 
>>>>>>> d4d50200
                                                  cplusplus=False)
    cpuid_grp_enum.print_enum()
    cpuid_grp_enum.run_enumer()
    agi.add_file_name(cpuid_grp_enum.src_full_file_name)
    agi.add_file_name(cpuid_grp_enum.hdr_full_file_name,header=True)

    fp = agi.open_file('xed-cpuid-tables.c')

    fp.add_code('const xed_cpuid_rec_t xed_cpuid_info[] = {')
    # emit initialized structure mapping cpuid enum values to descriptive structures
<<<<<<< HEAD
    for bitname in cpuid_bit_string_names:
        cpuid_bit_data = cpuid_bits[bitname]
        if bitname == 'INVALID':
            leaf = subleaf = bit  = 0
            reg = 'INVALID'
        else:
            (leaf,subleaf,reg,bit) = cpuid_bit_data.split('_')

        s = "/* {:18s} */ {{ 0x{}, {}, {}, XED_REG_{} }},".format(
            bitname, leaf,subleaf, bit, reg)
=======
    for recname in cpuid_rec_string_names:
        data : cpuid_rdr.cpuid_record_t = cpuid_recs[recname]
            
        s = "/* {:18s} */ {{ 0x{}, {}, XED_REG_{}, {}, {}, {} }},".format(
            recname, data.leaf, data.s_leaf, data.reg, data.bit_start, 
            data.bit_end, data.value)
>>>>>>> d4d50200
        fp.add_code(s)
    fp.add_code('};')

    # check that each isa set in the cpuid files has a corresponding XED_ISA_SET_ value
    fail = False
    for cisa in isaset_cpuid_map.keys():
        t = re.sub('XED_ISA_SET_','',cisa)
        if t not in agi.all_enums['xed_isa_set_enum_t']:
            fail = True
            genutil.warn("bad isa_set referenced cpuid file: {}".format(cisa))
    if fail:
        die("Found bad isa_sets in cpuid input files.")
<<<<<<< HEAD




    # emit initialized structure of isa-set mapping to array of cpuid bit string enum.
=======
    
    # emit initialized structure of cpuid group mapping to array of cpuid rec string enum.
>>>>>>> d4d50200
    n = 4
    fp.add_code('const xed_cpuid_rec_enum_t xed_cpuid_group_to_rec_mapping[][XED_MAX_CPUID_RECS_PER_GROUP] = {')
    for group_name in cpuid_group_string_names:
        print("CPUID Group: ", group_name)
        raw = n*['XED_CPUID_REC_INVALID']
        if group_name in cpuid_grps:
            group: cpuid_rdr.group_record_t = cpuid_grps[group_name]
            for i, rec in enumerate(group.get_records()):
                rec_symbolic_name = rec.fname
                if i >= n:
                    die("Make XED_MAX_CPUID_RECS_PER_GROUP bigger")
                raw[i] = 'XED_CPUID_REC_' + rec_symbolic_name
        recs = ", ".join(raw)
        s = '/* {} */ {{ {}  }} ,'.format(group_name, recs)
        fp.add_code(s)
    fp.add_code('};')

    # emit initialized structure of isa-set mapping to array of cpuid group string enum.
    n = 2
    fp.add_code('const xed_cpuid_group_enum_t xed_isa_set_to_cpuid_group_mapping[][XED_MAX_CPUID_GROUPS_PER_ISA_SET] = {')
    for isaset in agi.all_enums['xed_isa_set_enum_t']:
        print("ISASET: ", isaset)
        x = 'XED_ISA_SET_' + isaset
        raw = n*['XED_CPUID_GROUP_INVALID']
        if x in isaset_cpuid_map:
            for i,v in enumerate(isaset_cpuid_map[x]):
                grp_symbolic_name = v.get_name()

                if i >= n:
                    die("Make XED_MAX_CPUID_GROUPS_PER_ISA_SET bigger")
                raw[i] = 'XED_CPUID_GROUP_' + grp_symbolic_name
        bits = ", ".join(raw)
        s = '/* {} */ {{ {}  }} ,'.format(isaset, bits)
        fp.add_code(s)
    fp.add_code('};')
    fp.close()

def gen_cpuid_map(agi):
    fn = agi.common.options.cpuid_input_fn
    if fn:
        if os.path.exists(fn):
            make_cpuid_mappings(agi, fn)
            return
    die("Could not read cpuid input file: {}".format(str(fn)))

################################################

def emit_regs_enum(options, regs_list):

   #FIXME: sort the register names by their type. Collect all the
   #types-and-widths, sort them by their ordinals. Special handling
   #for the AH/BH/CH/DH registers is required.

   enumvals = refine_regs.rearrange_regs(regs_list)

   reg_enum =  enum_txt_writer.enum_info_t(enumvals,
                                           options.xeddir, options.gendir,
                                           'xed-reg', 'xed_reg_enum_t',
                                           'XED_REG_', cplusplus=False)
   reg_enum.print_enum()
   reg_enum.run_enumer()
   return (reg_enum.src_full_file_name,reg_enum.hdr_full_file_name)

def emit_reg_class_enum(options, regs_list):
   rclasses = {}
   for ri in regs_list:
      if ri.type not in rclasses:
         rclasses[ri.type]=True

      #Add GPR8,16,32,64 as reg classes
      if ri.type == 'GPR':
         fine_rclass = 'GPR' + ri.width
         if fine_rclass  not in rclasses:
            rclasses[fine_rclass]=True

   del rclasses['INVALID']
   just_rclass_names = list(rclasses.keys())
   # FIXME: would really prefer alphanumeric sort (low priority)
   just_rclass_names.sort()

   just_rclass_names[0:0] = ['INVALID'] # put INVALID at the start of the list
   reg_enum =  enum_txt_writer.enum_info_t(just_rclass_names,
                                           options.xeddir,
                                           options.gendir,
                                           'xed-reg-class',
                                           'xed_reg_class_enum_t',
                                           'XED_REG_CLASS_',
                                           cplusplus=False)
   reg_enum.print_enum()
   reg_enum.run_enumer()
   return (reg_enum.src_full_file_name,reg_enum.hdr_full_file_name)

def emit_reg_class_mappings(options, regs_list):
   """Emit code to map any reg to its regclass. Also emit code to map
   GPRs to a more specific GPR regclass (GPR8,16,32,64)"""

   fo = function_object_t('xed_init_reg_mappings', 'void')
   for ri in regs_list:
      s = 'xed_reg_class_array[XED_REG_%s]= XED_REG_CLASS_%s' % (ri.name,
                                                                 ri.type)
      fo.add_code_eol(s)

   for ri in regs_list:
      s = 'xed_largest_enclosing_register_array[XED_REG_%s]= XED_REG_%s' % (
          ri.name, ri.max_enclosing_reg)
      fo.add_code_eol(s)

      if ri.max_enclosing_reg_32:
          m32 = ri.max_enclosing_reg_32
      else:
          m32 = 'INVALID' # used for 64b GPRs

      s = 'xed_largest_enclosing_register_array_32[XED_REG_%s]= XED_REG_%s' % (
          ri.name, m32)
      fo.add_code_eol(s)

   for ri in regs_list:
      if ri.type == 'GPR':
         s = 'xed_gpr_reg_class_array[XED_REG_%s]= XED_REG_CLASS_%s%s' % (
             ri.name, ri.type, ri.width)
         fo.add_code_eol(s)


   for ri in regs_list:
      if 'NA' == ri.width:
         width   = '0'
         width64 = '0'
      elif '/' in ri.width:
         chunks = ri.width.split('/')
         width   = chunks[0]
         width64 = chunks[1]
      else:
         width   = ri.width
         width64 = ri.width

      s = 'xed_reg_width_bits[XED_REG_%s][0] = %s' % (ri.name, width)
      fo.add_code_eol(s)
      s = 'xed_reg_width_bits[XED_REG_%s][1] = %s' % (ri.name, width64)
      fo.add_code_eol(s)

   # write the file in our customized way
   fp = xed_file_emitter_t(options.xeddir,
                           options.gendir,
                           'xed-init-reg-class.c')
   fp.start()
   fp.write(fo.emit())
   fp.close()
   return fp.full_file_name


def gen_regs(options,agi):
   """Generate the register enumeration & reg class mapping functions"""

   lines = base_open_file(options.input_regs,"r","registers input").readlines()

   # remove comments and blank lines
   # regs_list is a list of reg_info_t's
   regs_list = refine_regs.refine_regs_input(lines)
   regs = [  x.name for x in  regs_list]
   agi.all_enums['xed_reg_enum_t'] = regs

   (cfn, hfn) = emit_regs_enum(options, regs_list)
   agi.add_file_name(cfn)
   agi.add_file_name(hfn,header=True)

   (cfn, hfn) = emit_reg_class_enum(options, regs_list)
   agi.add_file_name(cfn)
   agi.add_file_name(hfn,header=True)

   cfn_map = emit_reg_class_mappings(options, regs_list)
   agi.add_file_name(cfn_map)

   agi.regs_info = regs_list


############################################################################
# $$ width_info_t
class width_info_t(object):
   def __init__(self, name, dtype, widths):
      """ a name and a list of widths, 8, 16,32, and 64b"""
      self.name = name.upper()
      self.dtype = dtype
      self.widths = widths

def is_bits(val):
   """Return a number if the value is in explicit bits form:
   [0-9]+bits, or None"""
   length = len(val)
   if length > 4:
      if val[-4:] == "bits":
         number_string =  val[0:-4]
         if completely_numeric.match(number_string):
            return number_string
   return None

def refine_widths_input(lines):
   """Return  a list of width_info_t. Skip comments and blank lines"""
   global comment_pattern
   widths_list = []
   for line in lines:
      pline = comment_pattern.sub('',line).strip()
      if pline == '':
         continue
      wrds = pline.split()
      ntokens = len(wrds)
      if ntokens == 3:
         (name, dtype,  all_width) = wrds
         width8 =  all_width
         width16 = all_width
         width32 = all_width
         width64 = all_width
      elif ntokens == 5:
         width8='0'
         (name,  dtype, width16, width32, width64) = wrds
      else:
         die("Bad number of tokens on line: " + line)

      # convert from bytes to bits, unless in explicit bits form "b'[0-9]+"
      bit_widths = []
      for val in [width8, width16, width32, width64]:
         number_string = is_bits(val)
         if number_string:
            bit_widths.append(number_string)
         else:
            bit_widths.append(str(int(val)*8))
      widths_list.append(width_info_t(name, dtype, bit_widths))
   return widths_list

def emit_widths_enum(options, widths_list):
   just_width_names = [ x.name for x in  widths_list]
   width_enum =  enum_txt_writer.enum_info_t(just_width_names,
                                             options.xeddir, options.gendir,
                                             'xed-operand-width',
                                             'xed_operand_width_enum_t',
                                             'XED_OPERAND_WIDTH_',
                                             cplusplus=False)
   width_enum.print_enum()
   width_enum.run_enumer()
   return (width_enum.src_full_file_name,width_enum.hdr_full_file_name)


def emit_width_lookup(options, widths_list):
   """Emit code to map XED_OPERAND_WIDTH_* and an effective operand size to a
   number of bytes. """

   fo = function_object_t('xed_init_width_mappings', 'void')
   for ri in widths_list:
      for i,w in enumerate(ri.widths):
         s = 'xed_width_bits[XED_OPERAND_WIDTH_%s][%d] = %s' % (ri.name, i, w)
         fo.add_code_eol(s)

         if 0: # DISABLED!!!
            if int(w) % 8  == 0:
               multiple = '1'
            else:
               multiple = '0'
            s = 'xed_width_is_bytes[XED_OPERAND_WIDTH_%s][%d] = %s' % (
                ri.name, i, multiple)
            fo.add_code_eol(s)

   # write the file in our customized way
   fp = xed_file_emitter_t(options.xeddir,
                           options.gendir,
                           'xed-init-width.c')
   fp.start()
   fp.write(fo.emit())
   fp.close()
   return fp.full_file_name


def gen_errors_enum(agi):
   """Read in the information about xed errors"""
   fn = agi.common.options.input_errors
   msge("MAKING ERRORS ENUM")
   all_values = agi.handle_prefab_enum(fn)
   agi.all_enums['xed_error_enum_t'] = all_values

def gen_element_types_base(agi):
   """Read in the information about element base types"""
   fn = agi.common.options.input_element_type_base
   msge("MAKING ELEMENT BASE TYPE ENUM")
   all_values = agi.handle_prefab_enum(fn)
   agi.all_enums['xed_operand_element_type_enum_t'] = all_values

def gen_element_types(agi):
   """Read in the information about element types"""
   lines = base_open_file(agi.common.options.input_element_types,
                          "r","element types").readlines()
   agi.xtypes_dict = opnd_types.read_operand_types(lines)
   agi.xtypes = set(agi.xtypes_dict.keys())

   (cfn,hfn) = opnd_types.write_enum(agi,agi.xtypes_dict)
   agi.add_file_name(cfn)
   agi.add_file_name(hfn,header=True)
   cfn = opnd_types.write_table(agi,agi.xtypes_dict)
   agi.add_file_name(cfn)

def gen_extra_widths(agi):
    """Read the extra decorations for NTs and REGs that lack width
    information"""
    lines = base_open_file(agi.common.options.input_extra_widths,
                           "r", "extra widths input").readlines()
    agi.extra_widths_reg = {}
    agi.extra_widths_nt = {}
    agi.extra_widths_imm_const = {}
    for line in lines:
        pline = comment_pattern.sub('',line).strip()
        if pline == '':
            continue
        wrds = pline.split()
        ntokens = len(wrds)
        if ntokens != 3:
            die("Bad number of tokens on line: " + line)
        (nt_or_reg, name, oc2) = wrds
        if nt_or_reg == 'nt':
            agi.extra_widths_nt[name] = oc2
        elif nt_or_reg == 'reg':
            agi.extra_widths_reg[name] = oc2
        elif nt_or_reg == 'imm_const':
            agi.extra_widths_imm_const[name] = oc2
        else:
            die("Bad NT/REG on line: " + line)



def gen_widths(options,agi):
   """Generate the oc2 operand width enumeration & width lookup function"""

   lines = base_open_file(options.input_widths,"r","widths input").readlines()

   # remove comments and blank lines
   # widths_list is a list of width_info_t's
   widths_list = refine_widths_input(lines)

   (cfn, hfn) = emit_widths_enum(options, widths_list)
   agi.add_file_name(cfn)
   agi.add_file_name(hfn,header=True)

   cfn_map = emit_width_lookup(options, widths_list)
   agi.add_file_name(cfn_map)

   agi.widths_list = widths_list

   # sets the default data type for each width
   agi.widths_dict = {}
   for w in widths_list:
       agi.widths_dict[w.name] = w.dtype

   # compute the scalable widths
   agi.scalable_widths = set()
   for w in widths_list:
      (w8,w16,w32,w64) = w.widths
      if w16 != w32 or w16  != w64 or w32 != w64:
         msge("Adding scalable width:  " + w.name)
         agi.scalable_widths.add(w.name)


############################################################################
def emit_pointer_name_lookup(options, widths_list):
   """Emit code to map integers representing a number of bytes accessed to a
   pointer name for disassembly."""

   max_width = 0
   for bbytes, name, suffix in widths_list:
      if int(bbytes) > max_width:
         max_width = int(bbytes)+1

   hfp = xed_file_emitter_t(options.xeddir,
                           options.gendir,
                           'xed-init-pointer-names.h')
   hfp.start()
   hfp.write("#define XED_MAX_POINTER_NAMES %d\n" % max_width)
   hfp.close()


   fo = function_object_t('xed_init_pointer_names', 'void')
   fo.add_code_eol("memset((void*)xed_pointer_name,0," +
                   "sizeof(const char*)*XED_MAX_POINTER_NAMES)")
   for bbytes, name, suffix in widths_list:
      # add a trailing space to the name for formatting.
      s = 'xed_pointer_name[%s] = \"%s \"' % (bbytes, name)
      fo.add_code_eol(s)

   fo.add_code_eol("memset((void*)xed_pointer_name_suffix,0,"+
                   "sizeof(const char*)*XED_MAX_POINTER_NAMES)")
   for bbytes, name, suffix in widths_list:
      # add a trailing space to the name for formatting.
      s = 'xed_pointer_name_suffix[%s] = \"%s \"' % (bbytes, suffix)
      fo.add_code_eol(s)

   # write the file in our customized way
   fp = xed_file_emitter_t(options.xeddir,
                           options.gendir,
                           'xed-init-pointer-names.c')
   fp.start()
   fp.write("#include \"xed-init-pointer-names.h\"\n")
   fp.write("#include <string.h>\n") # for memset
   fp.write("const char* xed_pointer_name[XED_MAX_POINTER_NAMES];\n")
   fp.write("const char* xed_pointer_name_suffix[XED_MAX_POINTER_NAMES];\n")
   fp.write(fo.emit())
   fp.close()
   return [fp.full_file_name, hfp.full_file_name]

def refine_pointer_names_input(lines):
   """Return  a list of width_info_t. Skip comments and blank lines"""
   global comment_pattern
   widths_list = []
   for line in lines:
      pline = comment_pattern.sub('',line).strip()
      if pline == '':
         continue
      wrds = pline.split()
      ntokens = len(wrds)
      if ntokens == 3:
         (bbytes, name, suffix) = wrds
      else:
         die("Bad number of tokens on line: " + line)
      widths_list.append((bbytes,name,suffix))
   return widths_list

def gen_pointer_names(options,agi):
   """Generate the pointer name lookup function"""
   lines = base_open_file(options.input_pointer_names,"r",
                          "pointer names input").readlines()
   widths_list = refine_pointer_names_input(lines)
   (cfn, hfn) = emit_pointer_name_lookup(options, widths_list)
   agi.add_file_name(cfn)
   agi.add_file_name(hfn,header=True)


def emit_exception_enum(agi):
    if 'INVALID' not in agi.exception_types:
        agi.exception_types.append('INVALID')
    agi.exception_types = uniqueify(agi.exception_types)
    agi.exception_types.sort(key=key_invalid_first)
    enum = enum_txt_writer.enum_info_t( agi.exception_types,
                                        agi.common.options.xeddir,
                                        agi.common.options.gendir,
                                        'xed-exception',
                                        'xed_exception_enum_t',
                                        'XED_EXCEPTION_',
                                        cplusplus=False)
    enum.print_enum()
    enum.run_enumer()
    agi.add_file_name(enum.src_full_file_name)
    agi.add_file_name(enum.hdr_full_file_name,header=True)


def decorate_instructions_with_exception_types(agi):
    """Put a default exception on instructions that lack a specific
    exception."""
    agi.exception_types = []
    for generator in agi.generator_list:
        ii = generator.parser_output.instructions[0]
        if not field_check(ii,'iclass'):
            continue
        for ii in generator.parser_output.instructions:
            if field_check(ii,'exceptions') and ii.exceptions:
                # clean it up a  little
                ii.exceptions = re.sub('-','_',ii.exceptions)
                ii.exceptions = ii.exceptions.upper()
                agi.exception_types.append(ii.exceptions)
            else:
                ii.exceptions = 'INVALID'
    # writes agi.exception_types list of exceptions
    emit_exception_enum(agi)



############################################################################

def emit_ctypes_enum(options, ctypes_dict):
   ctypes_dict['INVALID']=True
   type_names = list(ctypes_dict.keys())
   type_names.sort(key=key_invalid_first)
   ctypes_enum =  enum_txt_writer.enum_info_t(type_names,
                                              options.xeddir, options.gendir,
                                              'xed-operand-ctype',
                                              'xed_operand_ctype_enum_t',
                                              'XED_OPERAND_CTYPE_',
                                              cplusplus=False)
   ctypes_enum.print_enum()
   ctypes_enum.run_enumer()
   return (ctypes_enum.src_full_file_name,ctypes_enum.hdr_full_file_name)

def emit_ctypes_mapping(options, operand_ctype_map, operand_bits_map):
   """Map operand names to ctypes and bits. Return c and h filenames"""
   fn = 'xed-operand-ctype-map'
   cf = xed_file_emitter_t(options.xeddir, options.gendir, fn + '.c')
   hf = xed_file_emitter_t(options.xeddir, options.gendir, fn + '.h')
   cf.start()
   hf.start()
   cf.write("#include \"%s\"\n" % (hf.file_name))

   mfo = function_object_t('xed_operand_get_ctype', 'xed_operand_ctype_enum_t')
   mfo.add_arg("xed_operand_enum_t opname")
   mfo.add_code_eol(" xed_assert(opname <XED_OPERAND_LAST)")
   mfo.add_code_eol(" return xed_operand_ctype[opname]")

   lfo = function_object_t('xed_operand_decider_get_width', 'unsigned int')
   lfo.add_arg("xed_operand_enum_t opname")
   lfo.add_code_eol(" xed_assert(opname <XED_OPERAND_LAST)")
   lfo.add_code_eol(" return xed_operand_bits[opname]")

   ifo = function_object_t('xed_init_operand_ctypes', 'void')

   for o,c in operand_ctype_map.items():
      ifo.add_code_eol(
          "xed_operand_ctype[XED_OPERAND_%s]=XED_OPERAND_CTYPE_%s" % (
              o.upper(),c.upper()))

   for o,c in operand_bits_map.items():
      ifo.add_code_eol("xed_operand_bits[XED_OPERAND_%s]=%s" % (o.upper(), c))

   cf.write("static xed_operand_ctype_enum_t"+
            " xed_operand_ctype[XED_OPERAND_LAST];\n")
   cf.write("static unsigned int  xed_operand_bits[XED_OPERAND_LAST];\n")
   cf.write(ifo.emit())
   cf.write(mfo.emit())
   hf.write(mfo.emit_header())
   cf.write(lfo.emit())
   hf.write(lfo.emit_header())
   hf.close()
   cf.close()
   return (cf.full_file_name, hf.full_file_name)


def gen_operand_storage_fields(options,agi):
   """Read the register names and type specifiers. Build some classes, enum"""
   lines = base_open_file(options.input_fields,"r",
                          "operand fields input").readlines()

   compress_operands = agi.common.options.compress_operands
   agi.operand_storage = operand_storage.operands_storage_t(lines,
                                                            compress_operands)

   operand_fields = agi.operand_storage.get_operands()
   ctypes = {} #  ctypes -> True
   for of in list(operand_fields.values()):
      ctypes[of.ctype]=True


   operand_ctype_map = {}
   operand_bits_map = {}
   for of in operand_fields.values():
      operand_ctype_map[of.name] = of.ctype
      operand_bits_map[of.name] = of.bitwidth


   #msge("OPERAND STORAGE: %s" %(agi.operand_storage.operand_field.keys()))

   # make an enumeration of the ctypes used for passing operands around.
   (cfn, hfn) = emit_ctypes_enum(options, ctypes)
   agi.add_file_name(cfn)
   agi.add_file_name(hfn,header=True)

   (cfn, hfn) = emit_ctypes_mapping(options,
                                    operand_ctype_map, operand_bits_map)
   agi.add_file_name(cfn)
   agi.add_file_name(hfn,header=True)



############################################################################
# MAIN
############################################################################

def main():
   arg_parser = setup_arg_parser()
   (options, args ) = arg_parser.parse_args()

   if options.debug:
       activate_debugger() # genutil

   set_verbosity_options(options.verbosity)
   if options.xeddir == '':
      path_to_generator = sys.argv[0]
      (path_to_src, configure) = os.path.split(path_to_generator)
      options.xeddir = path_to_src
      msge("[ASSUMING PATH TO XED SRC] " + options.xeddir)

   agi = all_generator_info_t(options)

   if not os.path.exists(agi.common.options.gendir):
      die("Need a subdirectory called " + agi.common.options.gendir)

   agi.map_info = map_info_rdr.read_file(options.map_descriptions_input_fn)
   gen_operand_storage_fields(options,agi)

   gen_regs(options,agi)

   gen_widths(options,agi) # writes agi.widths_list and agi.widths_dict
   gen_extra_widths(agi) # writes agi.extra_widths_nt and agi.exta_widths_reg
   gen_element_types_base(agi)
   gen_element_types(agi) # write agi.xtypes dict, agi.xtypes
   gen_pointer_names(options,agi)
   gen_errors_enum(agi)


   # this reads the pattern input, builds a graph, emits the decoder
   # graph and the itable, emits the extractor functions, computes the
   # iforms, writes map using iforms, computes capture
   # functions, gathers and emits enums. (That part should move out).
   gen_everything_else(agi)

   # emit functions to identify AVX and AVX512 instruction groups
   classifier.work(agi)
   ild.work(agi)
   map_info_rdr.emit_enums(agi)

   gen_cpuid_map(agi)
   agi.close_output_files()
   agi.dump_generated_files()

################################################

if __name__ == '__main__':
   _profile = False
   if _profile:
      # profiling takes A REAL LONG TIME
      import profile
      profile.run('main()','profile.out')
   else:
      main()
      sys.exit(0)
#eof<|MERGE_RESOLUTION|>--- conflicted
+++ resolved
@@ -3,17 +3,13 @@
 
 #BEGIN_LEGAL
 #
-<<<<<<< HEAD
 #Copyright (c) 2022 Andreas Abel
 #
 #This file has been modified by Andreas Abel.
 #
 #Original copyright notice:
 #
-#Copyright (c) 2019 Intel Corporation
-=======
 #Copyright (c) 2024 Intel Corporation
->>>>>>> d4d50200
 #
 #  Licensed under the Apache License, Version 2.0 (the "License");
 #  you may not use this file except in compliance with the License.
@@ -78,7 +74,8 @@
 import collections
 from typing import Optional
 
-<<<<<<< HEAD
+from genutil import add_mbuild_to_path, find_dir
+
 ############################################################################
 ## XED-to-XML code
 ############################################################################
@@ -141,7 +138,6 @@
 def getAllRegisterNamesForOperand(operand, agi, mask, multireg, EOSZ=None, rex=None, highLow=None, rmBits=None):
    if operand.type == 'nt_lookup_fn':
       o = operand.lookupfn_name
-
       returnList = []
       for rule in agi.generator_dict[o].parser_output.instructions:
          admissibleRule = True
@@ -156,6 +152,18 @@
             if ('REX' in b.token) and isInconsistent(b, b.token, 0):
                rexFound = True
             if (rmBits is not None) and all(isInconsistent(b, 'RM', rb) for rb in rmBits):
+               admissibleRule = False
+               break
+            if (isInconsistent(b, 'REX2', 0)):
+               # ToDo
+               admissibleRule = False
+               break
+            if 'GPR' in o and (isInconsistent(b, 'REXB4', 0) or isInconsistent(b, 'REXR4', 0)):
+               # ToDo
+               admissibleRule = False
+               break
+            if 'GPR8' in o and isInconsistent(b, 'VEXVALID', 0):
+               # ToDo
                admissibleRule = False
                break
 
@@ -330,6 +338,8 @@
                parList.append('YMM')
             elif 'ZMM' in opNode.text:
                parList.append('ZMM')
+            elif 'TMM' in opNode.text:
+               parList.append('TMM')
             elif 'MM' in opNode.text:
                parList.append('MM')
             elif 'K1' in opNode.text:
@@ -430,6 +440,14 @@
             continue
          if ii.iclass == 'SYSRET' and any(op for op in ii.operands if op.bits == 'XED_REG_EIP'):
             continue
+         if 'APX' in ii.extension or 'APX' in ii.isa_set or 'AVX10' in ii.isa_set or ii.extension == 'FRED':
+            # ToDo
+            continue
+         if ('AVX512_SAT' in ii.isa_set or 'SM4' in ii.isa_set or 'AVX512_VNNI_INT' in ii.isa_set or 'AVX512_VNNI_FP' in ii.isa_set or 'AVX512_M' in ii.isa_set
+               or 'AVX512_N' in ii.isa_set or 'AVX512_FP16_CONVERT' in ii.isa_set or 'AVX512_COM_EF_SCALAR' in ii.isa_set or 'AVX512_BF16_N' in ii.isa_set
+               or ii.isa_set in ['AMX_AVX512']):
+            # ToDo
+            continue
          allInstructions.append(ii)
 
    iclassDict = {}
@@ -443,7 +461,7 @@
       XMLExtension = SubElement(XMLRoot, 'extension')
       XMLExtension.attrib['name'] = ext
 
-   addedXMLInstrs = {}
+   XMLInstrs = {}
    for ii in sorted(allInstructions, key=str):
       # EVEX encoded instructions for which an {evex} specifier is required as there is a corresponding non-EVEX
       # encoded instruction that the assembler might prefer
@@ -452,7 +470,8 @@
 
       # VEX encoded instructions for which a {vex} specifier is required as there is a corresponding non-VEX encoded
       # instruction that the assembler might prefer
-      requiresVexSpecifier = (ii.is_vex() and (ii.extension not in ['AVX', 'AVX2', 'AVX2GATHER', 'AVXAES', 'F16C', 'FMA', 'GFNI', 'VAES', 'VPCLMULQDQ']) and
+      requiresVexSpecifier = (ii.is_vex() and (ii.extension not in ['AVX', 'AVX2', 'AVX2GATHER', 'AVXAES', 'F16C', 'FMA', 'GFNI', 'MSR_IMM', 'USER_MSR',
+                                                                    'VAES', 'VPCLMULQDQ']) and
                               any(ii2 for ii2 in iclassDict[ii.iclass] if not ii2.is_vex()))
 
       modeSet = findPossibleValuesForToken(ii.ipattern.bits, 'MODE', {}, agi)
@@ -597,15 +616,18 @@
                                     ii.iform_enum in ['FLDENV_MEMmem14', 'FNSTENV_MEMmem14', 'FNSAVE_MEMmem94', 'FRSTOR_MEMmem94']):
                                  XMLInstr.attrib['asm'] += 'W'
                                  stringSuffix += '_W'
+                              if eosz == 2 and ii.iclass == 'RET_FAR':
+                                  XMLInstr.attrib['asm'] += 'D'
                               if eosz == 3:
                                  if (ii.iclass in ['REP_INSD', 'REP_OUTSD', 'XBEGIN', 'XSTORE']) :
                                     XMLInstr.attrib['asm'] = 'REX64 ' + XMLInstr.attrib['asm']
                                     stringSuffix += '_REX64'
-                                 elif (ii.iclass in ['RET_FAR', 'SLDT', 'STR']) or (ii.iform_enum in ['MOV_GPRv_SEG']):
+                                 elif (ii.iclass in ['LAR', 'LSL', 'SLDT', 'STR']) or (ii.iform_enum in ['MOV_GPRv_SEG']):
+                                    XMLInstr.attrib['asm'] = 'REX64 ' + XMLInstr.attrib['asm']
+                                 elif (ii.iclass in ['RET_FAR']):
                                     XMLInstr.attrib['asm'] += 'Q'
-                                    if ii.iclass in ['RET_FAR']:
-                                       stringSuffix += '_Q'
-                              if ii.iclass in ['SYSRET64', 'PCMPESTRI64', 'PCMPESTRM64', 'PCMPISTRI64', 'VPCMPESTRI64', 'VPCMPESTRM64', 'VPCMPISTRI64']:
+                                    stringSuffix += '_Q'
+                              if ii.iclass in ['SYSEXIT', 'SYSRET64', 'PCMPESTRI64', 'PCMPESTRM64', 'PCMPISTRI64', 'VPCMPESTRI64', 'VPCMPESTRM64', 'VPCMPISTRI64']:
                                  XMLInstr.attrib['asm'] += 'Q'
 
                               if requiresEvexSpecifier and not maskop:
@@ -656,7 +678,7 @@
                               for operand in ii.operands:
                                  if operand.internal:
                                     continue
-                                 if operand.lookupfn_name and 'FLAGS' in operand.lookupfn_name:
+                                 if (operand.lookupfn_name and 'FLAGS' in operand.lookupfn_name) or (operand.bits and 'FLAGS' in operand.bits):
                                     continue
                                  if any(x in operand.name for x in ['BASE', 'INDEX', 'SEG']):
                                     continue
@@ -796,16 +818,18 @@
                                     XMLOperand.attrib['idx'] = str(len(XMLInstr.findall('operand')) + 1)
                                     XMLOperand.attrib['type'] = 'flags'
                                     XMLOperand.attrib['suppressed'] = '1'
-                                    if operand.lookupfn_name and 'FLAGS' in operand.lookupfn_name:
-                                       XMLOperand.attrib['name'] = operand.name
+                                    for operand in ii.operands:
+                                       if (operand.lookupfn_name and 'FLAGS' in operand.lookupfn_name) or (operand.bits and 'FLAGS' in operand.bits):
+                                          XMLOperand.attrib['name'] = operand.name
                                     XMLInstr.append(XMLOperand)
+
 
                               instrString = getInstrString(XMLInstr, stringSuffix)
                               XMLInstr.attrib['string'] = instrString
 
-                              if instrString in addedXMLInstrs:
+                              if instrString in XMLInstrs:
                                  XMLStr = tostring(XMLInstr).decode()
-                                 prevXMLStr = tostring(addedXMLInstrs[instrString]).decode()
+                                 prevXMLStr = tostring(XMLInstrs[instrString]).decode()
                                  if XMLStr == prevXMLStr:
                                     msge('Duplicate: ' + ii.iform_enum)
                                  else:
@@ -813,12 +837,12 @@
                                     msge('  ' + prevXMLStr)
                                     msge('  ' + XMLStr)
                               else:
-                                 addedXMLInstrs[instrString] = XMLInstr
-                                 XMLRoot.find('extension[@name="'+ii.extension+'"]').append(XMLInstr)
+                                 XMLInstrs[instrString] = XMLInstr
+
 
    # add missing attributes that are necessary to distinguish instruction variants with the same iforms
    iformToXML = defaultdict(list)
-   for XMLInstr in XMLRoot.iter('instruction'):
+   for XMLInstr in XMLInstrs.values():
       iformToXML[XMLInstr.attrib['iform']].append(XMLInstr)
 
    for _, XMLList in iformToXML.items():
@@ -830,6 +854,9 @@
          XMLInstr.attrib = dict(sorted(XMLInstr.attrib.items()))
          for op in XMLInstr.iter():
             op.attrib = dict(sorted(op.attrib.items()))
+
+   for _, XMLInstr in sorted(XMLInstrs.items()):
+      XMLRoot.find('extension[@name="'+XMLInstr.attrib['extension']+'"]').append(XMLInstr)
 
    rough_string = ElementTree.tostring(XMLRoot, 'utf-8')
    reparsed = minidom.parseString(rough_string)
@@ -848,9 +875,6 @@
         last = directory
         directory = os.path.split(directory)[0]
     return None
-=======
-from genutil import add_mbuild_to_path, find_dir
->>>>>>> d4d50200
 
 mbuild_install_path = os.path.join(os.path.dirname(sys.argv[0]), '..', 'mbuild')
 if os.path.exists(mbuild_install_path):
@@ -1712,24 +1736,15 @@
       self.input_str = ''
 
       self.ipattern_input = ipattern_input
-<<<<<<< HEAD
-      self.ipattern =  None # bits_list_t()
-      self.prebindings = None # dictionary
-=======
       self.ipattern : bits_list_t = None
       self.prebindings : dict[str, prebinding_t] = {}
->>>>>>> d4d50200
 
       if operands_input:
           self.operands_input = operands_input
       else:
           self.operands_input = []
 
-<<<<<<< HEAD
-      self.operands = [] # list of opnds.operand_info_t's
-=======
       self.operands : list[opnds.operand_info_t] = []
->>>>>>> d4d50200
 
       # FOR HIERARCHICAL RECORDS -- THESE GET SPLIT OFF AFTER RECORD-READ
       self.extra_ipatterns = []
@@ -2254,7 +2269,7 @@
 
 def add_flags_register_operand(agi,ii):
    """If the instruction has flags, then add a flag register operand."""
-   
+
    if skip_flags_reg_gen(ii):
       return
 
@@ -2970,13 +2985,13 @@
    without causing disarray and messing with sequential bits such as  MOD[mm] REG[rrr] RM[nnn]"""
    if bitpos == 0 or bit_list[bitpos].is_operand_decider() or bit_list[bitpos].is_nonterminal():
       return True
-   
+
    curr_bit, prev_bit = bit_list[bitpos], bit_list[bitpos - 1]
 
    # if not the beginning of sequential don't cares;[r r r] or [n n n] or [m m]
    if curr_bit == prev_bit:
       return False
-   
+
    if curr_bit.is_one_or_zero() and prev_bit.is_one_or_zero():
       return False
 
@@ -2987,34 +3002,15 @@
 
    # build up a list of candidate ods
 
-<<<<<<< HEAD
-   # FIXME 2008-11-12 Mark Charney: could search for all sequential
-   # ODs rather than just one neighboring OD.
-
-=======
    # search for all sequential ODs rather than just one neighboring OD.
-   
->>>>>>> d4d50200
+
    candidate_ods = []
    for i in ilist:
       if bitpos >= len(i.ipattern.bits):
          return False
-<<<<<<< HEAD
-      if i.ipattern.bits[bitpos].is_operand_decider():
-         t = i.ipattern.bits[bitpos].token
-         if t not in candidate_ods:
-            candidate_ods.append(t)
-
-         # look ahead one spot too...
-         nbitpos = bitpos+1
-         if nbitpos < len(i.ipattern.bits):
-            if i.ipattern.bits[nbitpos].is_operand_decider():
-               t = i.ipattern.bits[nbitpos].token
-=======
       for k in range(bitpos, len(i.ipattern.bits)):
          if i.ipattern.bits[k].is_operand_decider():
                t = i.ipattern.bits[k].token
->>>>>>> d4d50200
                if t not in candidate_ods:
                   candidate_ods.append(t)
 
@@ -3032,13 +3028,8 @@
          if i.ipattern.bits[bitpos].is_operand_decider() and candidate_od == i.ipattern.bits[bitpos].token:
                msge("\tSKIPPING %s inum %d -- already fine" %
                     ( i.get_iclass(), i.inum))
-<<<<<<< HEAD
-            else:
+         elif is_repleaceable(bitpos, i.ipattern.bits):
                msge("\tREARRANGE needs to juggle: %s inum %d" %
-=======
-         elif is_repleaceable(bitpos, i.ipattern.bits):
-               msge("\tREARRANGE needs to juggle: %s inum %d" % 
->>>>>>> d4d50200
                     ( i.get_iclass(), i.inum))
                # attempt to juggle ODs in i.ipattern.bits to get
                # candidate_od in to bitpos
@@ -3715,15 +3706,9 @@
              (str(b), str(opnd), ii.dump_str()))
 
 ################################
-<<<<<<< HEAD
 
 uninteresting_operand_types_list = ['imm_const', 'reg', 'relbr', 'ptr', 'error',
                                     'nt_lookup_fn', 'mem', 'xed_reset',
-=======
-         
-uninteresting_operand_types_list = ['imm_const', 'reg', 'relbr', 'absbr', 'ptr', 'error',
-                                    'nt_lookup_fn', 'mem', 'xed_reset', 
->>>>>>> d4d50200
                                     'flag', 'agen']
 
 uninteresting_operand_types_dict = \
@@ -4486,10 +4471,7 @@
 
       elif operand.type == 'nt_lookup_fn':
          s = operand.lookupfn_name_base
-<<<<<<< HEAD
-=======
          s = s.replace('VGPR', 'GPR') # Drop the 'v' (VGPR is a 16-regs VEX NT)
->>>>>>> d4d50200
          if operand.oc2 and s not in ['X87'] :
             if operand.oc2 == 'v' and s[-1] == 'v':
                pass # avoid duplicate v's
@@ -5694,21 +5676,6 @@
    """
 
    def __init__(self):
-<<<<<<< HEAD
-      self.options = None
-      self.state_bits = None # dictionary of state_info_t's
-      self.state_space = None # dictionary of all values of each state
-                              # restriction (operand_decider)
-
-      self.enc_file = None
-      self.inst_file = None
-      self.operand_storage_hdr_file = None
-      self.operand_storage_src_file = None
-
-      self.header_file_names = []
-      self.source_file_names = []
-      self.file_pointers = []
-=======
       self.options: Optional[object] = None
       self.state_bits: Optional[dict[str, state_info_t]] = None
 
@@ -5719,7 +5686,6 @@
       self.inst_file: Optional[xed_file_emitter_t] = None
       self.operand_storage_header_file: Optional[xed_file_emitter_t] = None
       self.operand_storage_src_file: Optional[xed_file_emitter_t] = None
->>>>>>> d4d50200
 
       self.header_file_names: list[str] = []
       self.source_file_names: list[str] = []
@@ -5733,17 +5699,11 @@
        """
 
        return self.state_space[od_token]
-<<<<<<< HEAD
-
-   def open_file(self,fn, arg_shell_file=False, start=True):
-      'open and record the file pointers'
-=======
-      
+
    def open_file(self, fn: str, arg_shell_file=False, start=True) -> xed_file_emitter_t:
       """
       Open a file and record its file pointer
       """
->>>>>>> d4d50200
 
       fp = xed_file_emitter_t(self.options.xeddir,
                               self.options.gendir,
@@ -5815,13 +5775,8 @@
    """
 
    def __init__(self, common):
-<<<<<<< HEAD
-      super(generator_info_t,self).__init__()
-      self.common = common
-=======
       super().__init__()
       self.common: generator_common_t = common
->>>>>>> d4d50200
 
       if self.common.options == None:
           die("Bad init")
@@ -5838,24 +5793,12 @@
 
       self.operands: Optional[list[opnds.operand_info_t]] = None
 
-<<<<<<< HEAD
-      self.storage_class = None
-
-      #For thing that are directly translateable in to tables, we
-      #generate a table here.
-      self.luf_arrays =  []
-      self.marshalling_function = None
-
-   def nonterminal_name(self):
-      """The name of this subtree"""
-=======
-      
+
    def nonterminal_name(self) -> str:
       """
       The name of this subtree
       """
 
->>>>>>> d4d50200
       s =  self.parser_output.nonterminal_name
       return nonterminal_parens_pattern.sub('', s)
 
@@ -5882,13 +5825,6 @@
       self.common = generator_common_t()
       self.common.options = options
       self.common.open_all_files()
-<<<<<<< HEAD
-
-      self.generator_list = []
-      self.generator_dict = {} # access by NT name
-      self.nonterminal_dict = nonterminal_dict_t()
-=======
->>>>>>> d4d50200
 
       self.generator_list: list[generator_info_t] = []
       self.generator_dict: dict[str, generator_info_t] = {} # access by NT name
@@ -5899,19 +5835,6 @@
 
       # list of map_info_rdr.map_info_t describing valid maps for this
       # build.
-<<<<<<< HEAD
-      self.map_info = None
-
-
-      # enum lists
-      self.operand_types = {} # typename -> True
-      self.operand_widths = {} # width -> True # oc2
-      self.operand_names = {} # name -> Type
-      self.iclasses  = []
-      self.categories = []
-      self.extensions = []
-      self.attributes = []
-=======
       self.map_info: list[map_info_rdr.map_info_t] = []
 
       # enum lists
@@ -5922,7 +5845,6 @@
       self.categories: list[str] = []
       self.extensions: list[str] = []
       self.attributes: list[str] = []
->>>>>>> d4d50200
 
       # for emitting defines with limits
       self.max_iclass_strings: int = 0
@@ -5934,57 +5856,17 @@
       self.iclasses_enum_order: Optional[list[str]] = None
 
       # function_object_ts
-<<<<<<< HEAD
-      self.itable_init_functions = table_init_object_t('xed-init-inst-table-',
-                                                       'xed_init_inst_table_')
-      self.encode_init_function_objects = []
-
-      # dictionaries of code snippets that map to function names
-      self.extractors = {}
-      self.packers = {}
-
-      self.operand_storage = None # operand_storage_t
-
-
-      # function_object_t
-      self.overall_lookup_init = None
-=======
       self.itable_init_functions: table_init_object_t = table_init_object_t('xed-init-inst-table-',
                                                                     'xed_init_inst_table_')
       self.encode_init_function_objects: list[function_object_t] = []
 
       self.operand_storage: Optional[operands_storage_t] = None
->>>>>>> d4d50200
 
       self.overall_lookup_init: Optional[function_object_t] = None
 
       # data for instruction table
       self.inst_fp: Optional[xed_file_emitter_t] = None
 
-<<<<<<< HEAD
-      # list of (index, initializer) tuples for all the entire decode graph
-      self.all_decode_graph_nodes=[]
-
-      self.data_table_file=None
-      self.operand_sequence_file=None
-
-      # set by scan_maps
-      self.max_map_vex = 0
-      self.max_map_evex = 0
-
-      # dict "iclass:extension" -> ( iclass,extension,
-      #                               category, iform_enum, properties-list)
-      self.iform_info = {}
-
-      self.attributes_dict = {}
-      self.attr_next_pos  = 0
-      self.attributes_ordered  = None
-      self.sorted_attributes_dict = {}
-      # a dict of all the enum names to their values.
-      # passed to operand storage in order to calculate
-      # the number of required bits
-      self.all_enums = {}
-=======
       self.data_table_file: Optional[xed_file_emitter_t] = None
       self.operand_sequence_file: Optional[xed_file_emitter_t] = None
 
@@ -5992,7 +5874,7 @@
       self.max_map_vex: int = 0
       self.max_map_evex: int = 0
 
-      # dict "iclass:extension" -> ( iclass,extension, 
+      # dict "iclass:extension" -> ( iclass,extension,
       #                               category, iform_enum, properties-list)
       self.iform_info: dict[str, tuple[str, str, str, str, list[str], int]] = {}
 
@@ -6005,7 +5887,6 @@
       # passed to operand storage in order to calculate
       # the number of required bits
       self.all_enums: dict[str, list[str]] = {}
->>>>>>> d4d50200
 
       # these are xed_file_emitter_t objects
       self.flag_simple_file = self.common.open_file("xed-flags-simple.c", start=False)
@@ -6074,19 +5955,7 @@
       self.operand_sequence_file.write('};\n')
       self.operand_sequence_file.close()
 
-<<<<<<< HEAD
-
-   def add_file_name(self,fn,header=False):
-      if type(fn) in [bytes,str]:
-          fns = [fn]
-      elif type(fn) == list:
-          fns = fn
-      else:
-          die("Need string or list")
-
-      for f in fns:
-=======
-      
+
    def add_file_name(self, file_name, header=False):
       if type(file_name) in [bytes,str]:
           file_names = [file_name]
@@ -6094,48 +5963,26 @@
           file_names = file_name
       else:
           die("Need string or list")
-      
+
       for file in file_names:
->>>>>>> d4d50200
           if header:
              self.hdr_files.append(file)
           else:
              self.src_files.append(file)
 
    def dump_generated_files(self):
-<<<<<<< HEAD
-       """For mbuild dependence checking, we need an accurate list of the
-          files the generator created. This file is read by xed_mbuild.py"""
-
-       output_file_list = mbuild.join(self.common.options.gendir,
-                                      "DECGEN-OUTPUT-FILES.txt")
-       f = base_open_file(output_file_list,"w")
-       for fn in self.hdr_files + self.src_files:
-           f.write(fn+"\n")
-       f.close()
-
-   def mk_fn(self,fn):
-      if True: #MJC2006-10-10
-         return fn
-      return self.real_mk_fn(fn)
-
-   def real_mk_fn(self,fn):
-      return os.path.join(self.common.options.gendir,fn)
-
-=======
       """
       For mbuild dependence checking, we need an accurate list of the
       files the generator created. This file is read by xed_mbuild.py
       """
-       
+
       output_file_list = mbuild.join(self.common.options.gendir,
                                     "DECGEN-OUTPUT-FILES.txt")
       f = base_open_file(output_file_list,"w")
       for fn in self.hdr_files + self.src_files:
          f.write(fn+"\n")
       f.close()
-      
->>>>>>> d4d50200
+
    def close_output_files(self):
       """
       Close the major output files
@@ -6246,13 +6093,8 @@
       fi.add_code("#define XED_MAX_MAP_EVEX {}".format(self.max_map_evex))
       fi.close()
 
-<<<<<<< HEAD
-
-   def handle_prefab_enum(self,enum_fn):
-=======
-      
+
    def handle_prefab_enum(self, enum_file_name: str) -> list[str]:
->>>>>>> d4d50200
       # parse the enum file and get the c and h file names
       gendir = self.common.options.gendir
       m=metaenum.metaenum_t(enum_file_name,gendir)
@@ -6275,17 +6117,10 @@
       prefab_enum_shell_pattern = os.path.join(self.common.options.xeddir,
                                                "datafiles/*enum.txt")
       prefab_enum_files = glob.glob( prefab_enum_shell_pattern )
-<<<<<<< HEAD
-      for fn in prefab_enum_files:
-         msge("PREFAB-ENUM: " + fn)
-         self.handle_prefab_enum( fn )
-
-=======
       for file_name in prefab_enum_files:
          msge("PREFAB-ENUM: " + file_name)
          self.handle_prefab_enum( file_name )
-         
->>>>>>> d4d50200
+
    def extend_operand_names_with_input_states(self):
       type ='xed_uint32_t'
       for operand_decider in self.common.state_space.keys():
@@ -6670,48 +6505,6 @@
         agi.add_file_name(f,is_header(f))
 
 ################################################
-<<<<<<< HEAD
-def read_cpuid_mappings(fn):
-    return cpuid_rdr.read_file(fn)
-
-def make_cpuid_mappings(agi,mappings):
-
-    # 'mappings' is a dict of isa_set -> list of cpuid_bit_names
-
-    # collect all unique list of cpuid bit names
-    cpuid_bits = {}
-    for vlist in mappings.values():
-        for bit in vlist:
-            if bit == 'N/A':
-                data = bitname = 'INVALID'
-            else:
-                try:
-                    bitname,orgdata = bit.split('.',1)
-                    data = re.sub('[.]','_',orgdata)
-                except:
-                    die("splitting problem with {}".format(bit))
-                if bitname in cpuid_bits:
-                    if cpuid_bits[bitname] != data:
-                        die("Mismatch on cpuid bit specification for bit {}: {} vs {}".format(
-                            bitname, cpuid_bits[bitname], data))
-            cpuid_bits[bitname]=data
-
-
-    cpuid_bit_string_names = sorted(cpuid_bits.keys())
-
-    # move INVALID to 0th element:
-    p = cpuid_bit_string_names.index('INVALID')
-    del cpuid_bit_string_names[p]
-    cpuid_bit_string_names = ['INVALID'] + cpuid_bit_string_names
-
-    # emit enum for cpuid bit names
-    cpuid_bit_enum =  enum_txt_writer.enum_info_t(cpuid_bit_string_names,
-                                                  agi.common.options.xeddir,
-                                                  agi.common.options.gendir,
-                                                  'xed-cpuid-bit',
-                                                  'xed_cpuid_bit_enum_t',
-                                                  'XED_CPUID_BIT_',
-=======
 def make_cpuid_mappings(agi,fn):
     """
     Make CPUID C tables and headers
@@ -6719,7 +6512,7 @@
     Args:
         agi (all_generator_info_t): All generator info
         fn (str): cpuid input file name
-    """    
+    """
     isaset_cpuid_map : cpuid_rdr.isaset_cpuid_map_t = cpuid_rdr.read_file(fn)
     cpuid_recs : cpuid_rdr.cpuid_rec_info_map_t = cpuid_rdr.make_cpuid_rec_info_map(isaset_cpuid_map)
     cpuid_grps : cpuid_rdr.cpuid_group_info_map_t = cpuid_rdr.make_cpuid_group_info_map(isaset_cpuid_map)
@@ -6730,7 +6523,7 @@
     # Move INVALID to 0th element:
     p = cpuid_rec_string_names.index('INVALID')
     del cpuid_rec_string_names[p]
-    cpuid_rec_string_names = ['INVALID'] + cpuid_rec_string_names 
+    cpuid_rec_string_names = ['INVALID'] + cpuid_rec_string_names
 
     # Emit enum for cpuid rec names
     cpuid_rec_enum =  enum_txt_writer.enum_info_t(cpuid_rec_string_names,
@@ -6738,7 +6531,7 @@
                                                   agi.common.options.gendir,
                                                   'xed-cpuid-rec',
                                                   'xed_cpuid_rec_enum_t',
-                                                  'XED_CPUID_REC_', 
+                                                  'XED_CPUID_REC_',
                                                   cplusplus=False)
     cpuid_rec_enum.print_enum()
     cpuid_rec_enum.run_enumer()
@@ -6749,7 +6542,7 @@
     # Move INVALID to 0th element:
     p = cpuid_group_string_names.index('INVALID')
     del cpuid_group_string_names[p]
-    cpuid_group_string_names = ['INVALID'] + cpuid_group_string_names 
+    cpuid_group_string_names = ['INVALID'] + cpuid_group_string_names
 
     # Emit enum for cpuid group names
     cpuid_grp_enum =  enum_txt_writer.enum_info_t(cpuid_group_string_names,
@@ -6757,8 +6550,7 @@
                                                   agi.common.options.gendir,
                                                   'xed-cpuid-group',
                                                   'xed_cpuid_group_enum_t',
-                                                  'XED_CPUID_GROUP_', 
->>>>>>> d4d50200
+                                                  'XED_CPUID_GROUP_',
                                                   cplusplus=False)
     cpuid_grp_enum.print_enum()
     cpuid_grp_enum.run_enumer()
@@ -6769,25 +6561,12 @@
 
     fp.add_code('const xed_cpuid_rec_t xed_cpuid_info[] = {')
     # emit initialized structure mapping cpuid enum values to descriptive structures
-<<<<<<< HEAD
-    for bitname in cpuid_bit_string_names:
-        cpuid_bit_data = cpuid_bits[bitname]
-        if bitname == 'INVALID':
-            leaf = subleaf = bit  = 0
-            reg = 'INVALID'
-        else:
-            (leaf,subleaf,reg,bit) = cpuid_bit_data.split('_')
-
-        s = "/* {:18s} */ {{ 0x{}, {}, {}, XED_REG_{} }},".format(
-            bitname, leaf,subleaf, bit, reg)
-=======
     for recname in cpuid_rec_string_names:
         data : cpuid_rdr.cpuid_record_t = cpuid_recs[recname]
-            
+
         s = "/* {:18s} */ {{ 0x{}, {}, XED_REG_{}, {}, {}, {} }},".format(
-            recname, data.leaf, data.s_leaf, data.reg, data.bit_start, 
+            recname, data.leaf, data.s_leaf, data.reg, data.bit_start,
             data.bit_end, data.value)
->>>>>>> d4d50200
         fp.add_code(s)
     fp.add_code('};')
 
@@ -6800,16 +6579,8 @@
             genutil.warn("bad isa_set referenced cpuid file: {}".format(cisa))
     if fail:
         die("Found bad isa_sets in cpuid input files.")
-<<<<<<< HEAD
-
-
-
-
-    # emit initialized structure of isa-set mapping to array of cpuid bit string enum.
-=======
-    
+
     # emit initialized structure of cpuid group mapping to array of cpuid rec string enum.
->>>>>>> d4d50200
     n = 4
     fp.add_code('const xed_cpuid_rec_enum_t xed_cpuid_group_to_rec_mapping[][XED_MAX_CPUID_RECS_PER_GROUP] = {')
     for group_name in cpuid_group_string_names:
