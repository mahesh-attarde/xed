#!/usr/bin/env python
# -*- python -*-

#BEGIN_LEGAL
#
#Copyright (c) 2020 Andreas Abel
#
#This file has been modified by Andreas Abel.
#
#Original copyright notice:
#
#Copyright (c) 2019 Intel Corporation
#
#  Licensed under the Apache License, Version 2.0 (the "License");
#  you may not use this file except in compliance with the License.
#  You may obtain a copy of the License at
#
#      http://www.apache.org/licenses/LICENSE-2.0
#
#  Unless required by applicable law or agreed to in writing, software
#  distributed under the License is distributed on an "AS IS" BASIS,
#  WITHOUT WARRANTIES OR CONDITIONS OF ANY KIND, either express or implied.
#  See the License for the specific language governing permissions and
#  limitations under the License.
#
#END_LEGAL


############################################################################
## this is the main generator and the decoder generator.
## the main data structures are:
##
## class all_generator_info_t(object):
##    the catch-all for all state  -- at least it tries to be.
##
## class generator_common_t(object):
## class generator_info_t(generator_common_t):
##    each generator has a parser
##
## class parser_t(object):
##
## which contains:
##
## class partitionable_info_t(object):
## class instruction_info_t(partitionable_info_t):
##
## class nonterminal_info_t(object):
## class nonterminal_dict_t(object):

## class bits_list_t(object):
##
## contains a list of:
##
## class bit_info_t(object):

## class state_info_t(object):
## class prebinding_t(object):
## class opnds.operand_info_t(object):
## class graph_node(object):

## class code_gen_dec_args_t(object):
## class table_init_object_t(object):
## class bit_group_info_t(object):
## class reg_info_t(object):
## class width_info_t(object):
############################################################################
from __future__ import print_function
import os
import sys
import copy
import glob
import re
import optparse
import collections

############################################################################
## XED-to-XML code
############################################################################
from collections import defaultdict
from itertools import chain, combinations
from xml.etree.ElementTree import Element, SubElement, Comment, tostring
from xml.etree import ElementTree
from xml.dom import minidom

# from https://docs.python.org/3/library/itertools.html#itertools-recipes
def powerset(iterable):
    "powerset([1,2,3]) --> () (1,) (2,) (3,) (1,2) (1,3) (2,3) (1,2,3)"
    s = list(iterable)
    return chain.from_iterable(combinations(s, r) for r in range(len(s)+1))

# modified from datafiles/avx512f/avx512-strings.txt
BCASTSTR = {
    0 : '',
    1 : '{1to16}',
    2 : '{4to16}',
    3 : '{1to8}',
    4 : '{4to8}',
    5 : '{1to8}',
    6 : '{4to8}',
    7 : '{2to16}',
    8 : '{2to8}',
    9 : '{8to16}',
    10 : '{1to4}',
    11 : '{1to2}',
    12 : '{2to4}',
    13 : '{1to4}',
    14 : '{1to8}',
    15 : '{1to16}',
    16 : '{1to32}',
    17 : '{1to16}',
    18 : '{1to32}',
    19 : '{1to64}',
    20 : '{2to4}',
    21 : '{2to8}',
    22 : '{1to2}',
    23 : '{1to2}',
    24 : '{1to4}',
    25 : '{1to8}',
    26 : '{1to2}',
    27 : '{1to4}',
}


def isInconsistent(bit, token, value):
   if bit.is_operand_decider and bit.token == token:
      if bit.test == 'eq':
         if bit.requirement != value:
            return True
      if bit.test == 'ne':
         if bit.requirement == value:
            return True
   return False


def getAllRegisterNamesForOperand(operand, agi, mask, multireg, EOSZ=None, rex=None, highLow=None, rmBits=None):
   if operand.type == 'nt_lookup_fn':
      o = operand.lookupfn_name

      returnList = []
      for rule in agi.generator_dict[o].parser_output.instructions:
         admissibleRule = True
         rexFound = False
         for b in rule.ipattern.bits:
            if isInconsistent(b, 'MODE', 2) or isInconsistent(b, 'EASZ', 3):
               admissibleRule = False
               break
            if isInconsistent(b, 'EOSZ', EOSZ):
               admissibleRule = False
               break
            if ('REX' in b.token) and isInconsistent(b, b.token, 0):
               rexFound = True
            if (rmBits is not None) and all(isInconsistent(b, 'RM', rb) for rb in rmBits):
               admissibleRule = False
               break

         if (rex is not None) and (rex != int(rexFound)):
            admissibleRule = False

         if not admissibleRule: continue

         returnList.extend(getAllRegisterNamesForOperand(rule.operands[0], agi, mask, multireg, EOSZ, rex, highLow, rmBits))
      return returnList
   elif operand.type == 'reg':
      o = operand.bits.upper()
      o = re.sub('XED_REG_','',o)
      o = re.sub('MMX','MM',o)
      if o.startswith('ST') and not o.startswith('STA'):
         o = re.sub('ST','ST(',o) + ')'
      if o == 'ERROR':
         return []
      if (highLow == 'low') and (o in ['AH', 'BH', 'CH', 'DH']):
         return []
      if (highLow == 'high') and (o not in ['AH', 'BH', 'CH', 'DH']):
         return []
      if mask and o == 'K0':
         return []
      if 'STACK' in o:
         o = 'RSP'
      if multireg:
         if int(re.sub('\D', '', o)) % multireg:
            return []
      return [o]


def hasOperandSensitiveToEOSZ(operands, agi, widths_list_dict):
   for operand in operands:
      widthName = None
      if operand.oc2:
         widthName = operand.oc2.upper()
      elif operand.lookupfn_name not in ['rFLAGS', 'rIP'] and operand.lookupfn_name in agi.extra_widths_nt:
         widthName = agi.extra_widths_nt[operand.lookupfn_name].upper()
      if widthName and widthName not in ['ASZ', 'SSZ'] and len(set(widths_list_dict[widthName])) > 1:
         return True
   return False


def findPossibleValuesForToken(bits, token, externalRequirements, agi):
   state_space = {}

   retSet = set()
   for b in bits:
      localRetSet = set()
      if b.is_operand_decider():
         if b.test == 'eq':
            if b.token in externalRequirements and b.requirement not in externalRequirements[b.token]:
               return None
            else:
               state_space[b.token] = [b.requirement]
         else:
            if b.token not in state_space:
               if b.token not in agi.common.state_space:
                  continue
               state_space[b.token] = list(agi.common.state_space[b.token])
            if b.requirement in state_space[b.token]:
               state_space[b.token].remove(b.requirement)
         if b.token == token:
            localRetSet = set(state_space[token])
      elif b.is_nonterminal():
         gi = agi.generator_dict[b.nonterminal_name()]
         firstValidRule = True
         for rule in gi.parser_output.instructions:
            invalid = False
            for b2 in rule.ipattern.bits:
               if b2.is_operand_decider():
                  if b2.test == 'eq':
                     if ((b2.token in externalRequirements and b2.requirement not in externalRequirements[b2.token]) or
                         (b2.token in state_space and b2.requirement not in state_space[b2.token])):
                        invalid = True
                        break
                  else:
                     if ((b2.token in externalRequirements and b2.requirement in externalRequirements[b2.token]) or
                         (b2.token in state_space and b2.requirement in state_space[b2.token])):
                        invalid = True
                        break
               else:
                  #ToDo
                  pass
            if invalid:
               continue

            for op in rule.operands:
               if op.type == 'imm_const':
                  req = int(op.bits,16)
                  if op.name == token:
                     localRetSet.add(req)
                  if firstValidRule or not op.name in state_space:
                     state_space[op.name] = set()
                  state_space[op.name].add(req)
               # ToDo: other cases
            firstValidRule = False

      if localRetSet:
         retSet = localRetSet
   return retSet


def generateFlagsOperand(ii, XMLOperand, immzero):
   allFlags = set()
   readFlags = set()
   writtenFlags = set()
   conditionallyWrittenFlags = set()
   undefFlags = set()

   for fr in ii.flags_info.flags_recs:
      if immzero and fr.qualifier in ['IMM1', 'IMMx']:
         continue
      for flag_action in fr.flag_actions:
         flag = flag_action.flag.upper()
         allFlags.add(flag)

         if fr.conditional_writes_flags():
            conditionallyWrittenFlags.add(flag)
         if flag_action.reads_flag():
           readFlags.add(flag)
         if flag_action.writes_flag():
            writtenFlags.add(flag)
         if flag_action.makes_flag_undefined():
            undefFlags.add(flag)

   for flag in allFlags:
      modifier = ''
      if flag in undefFlags:
         modifier = 'undef'
      else:
         if flag in readFlags:
            modifier = 'r'
            if flag in writtenFlags:
               modifier += '/'
         if flag in writtenFlags:
            if flag in conditionallyWrittenFlags:
               modifier += 'c'
            modifier += 'w'
      if not modifier: continue
      XMLOperand.attrib['flag_' + flag] = modifier

   if readFlags:
      XMLOperand.attrib['r'] = '1'
   if writtenFlags or undefFlags:
      XMLOperand.attrib['w'] = '1'
   if conditionallyWrittenFlags:
      XMLOperand.attrib['conditionalWrite'] = '1'


def getInstrString(XMLInstr, stringSuffix):
   instrString = XMLInstr.attrib['iclass']
   if instrString.startswith('REP'):
      instrString = instrString.split('_')[1]
   instrString += stringSuffix
   instrString = instrString.upper()
   parList = []
   for opNode in XMLInstr.findall('./operand'):
      if opNode.attrib.get('suppressed', '0') == '1':
         if opNode.text and 'ST(0)' in opNode.text:
               parList.append('ST0')
         else:
            continue
      if opNode.attrib['type'] == 'reg':
         if not ',' in opNode.text:
            parList.append(opNode.text)
         else:
            if 'XMM' in opNode.text:
               parList.append('XMM')
            elif 'YMM' in opNode.text:
               parList.append('YMM')
            elif 'ZMM' in opNode.text:
               parList.append('ZMM')
            elif 'MM' in opNode.text:
               parList.append('MM')
            elif 'K1' in opNode.text:
               parList.append('K')
            elif 'DR' in opNode.text:
               parList.append('DR')
            elif 'CR' in opNode.text:
               parList.append('CR')
            elif 'BND' in opNode.text:
               parList.append('BND')
            elif 'ST' in opNode.text:
               parList.append('ST')
            elif 'CS' in opNode.text:
               parList.append('SEG')
            elif 'AH' in opNode.text:
               parList.append('R8h')
            elif opNode.attrib.get('width', '') == '8':
               parList.append('R8l')
            else:
               parList.append('R' + opNode.attrib.get('width', ''))
      if opNode.attrib['type'] == 'mem':
         if 'VSIB' in opNode.attrib:
            parList.append('VSIB_' + opNode.attrib['VSIB'])
         elif 'moffs' in opNode.attrib:
            parList.append('Moffs' + opNode.attrib['width'])
         elif 'memory-suffix' in opNode.attrib:
            parList.append('M' + opNode.attrib['width'] + '_' + opNode.attrib['memory-suffix'].strip('{}'))
         else:
            parList.append('M' + opNode.attrib['width'])
      if opNode.attrib['type'] == 'imm':
         if opNode.text:
            parList.append(opNode.text)
         else:
            parList.append('I' + opNode.attrib['width'])
      if opNode.attrib['type'] == 'relbr':
         parList.append('Rel' + opNode.attrib['width'])

   parStr = ', '.join(parList)
   if parStr:
      parStr = ' (' + parStr + ')'
   instrString += parStr
   return instrString


def getMemoryPrefix(width, ii):
   if ii.category in ['GATHER', 'AVX2GATHER', 'SCATTER'] or ii.iclass in ['LAR', 'LSL', 'INVPCID', 'CALL_FAR', 'JMP_FAR', 'RET_FAR', 'LWPVAL', 'LWPINS',
                                                                          'WRSSD', 'WRSSQ', 'WRUSSD', 'WRUSSQ', 'VPOPCNTD', 'MOVDIR64B', 'MOVDIRI',
                                                                          'PCMPESTRI64', 'PCMPESTRM64', 'VPCMPESTRI64', 'VPCMPESTRM64']:
      return None
   elif width == '8':
      return 'byte ptr'
   elif width == '16':
      return 'word ptr'
   elif width == '32':
      return 'dword ptr'
   elif width == '64':
      return 'qword ptr'
   elif width == '80' and ii.extension in ['X87']:
      return 'tbyte ptr'
   elif width == '128':
      return 'xmmword ptr'
   elif width == '256':
      return 'ymmword ptr'
   elif width == '512':
      return 'zmmword ptr'
   else:
      return None


def generateXMLFile(agi):
   widths_list_dict = {}
   for w in agi.widths_list:
      widths_list_dict[w.name] = w.widths

   allInstructions = []
   for gi in agi.generator_list:
      for ii in gi.parser_output.instructions:
         if not field_check(ii,'iclass'):
            break
         if ii.comment and 'UNDOC' in ii.comment and not ii.iform_enum in ['FCOM_ST0_X87', 'FSTP_X87_ST0'] and not ii.iclass in ['LOOPE', 'LOOPNE']:
            continue
         if ii.iclass in ['UD0', 'UD1', 'PREFETCH_RESERVED', 'PCMPISTRI64', 'VPCMPISTRI64']:
            # no information in the manual on these instructions
            continue
         if ii.iform_enum in ['SHL_MEMb_IMMb_C0r6', 'SHL_GPR8_IMMb_C0r6', 'SHL_MEMv_IMMb_C1r6', 'SHL_GPRv_IMMb_C1r6', 'SHL_MEMb_ONE_D0r6', 'SHL_GPR8_ONE_D0r6',
                              'SHL_GPRv_ONE_D1r6', 'SHL_MEMv_ONE_D1r6', 'SHL_MEMb_CL_D2r6', 'SHL_GPR8_CL_D2r6', 'SHL_MEMv_CL_D3r6', 'TEST_MEMb_IMMb_F6r1',
                              'SHL_GPRv_CL_D3r6', 'TEST_GPR8_IMMb_F6r1', 'TEST_MEMv_IMMz_F7r1', 'TEST_GPRv_IMMz_F7r1', 'PREFETCHW_0F0Dr3']:
            # no information in the manual on these encodings
            continue
         if ii.iclass == 'NOP' and any(p in ii.iform_enum for p in ['0F0D', '0F18', '0F19', '0F1A', '0F1B', '0F1C', '0F1D', '0F1E']):
            # no information in the manual on these variants
            continue
         if (ii.iform_enum in ['ENCLV', 'INT1', 'MOVQ_XMMdq_MEMq_0F6E', 'MOVQ_MEMq_XMMq_0F7E', 'MOVQ_MMXq_MEMq_0F6E', 'MOVQ_MEMq_MMXq_0F7E',
                               'VMOVQ_XMMdq_MEMq_6E', 'VMOVQ_MEMq_XMMq_7E', 'VPEXTRW_GPR32d_XMMdq_IMMb_15', 'PUSH_GPRv_FFr6', 'MOV_GPR8_IMMb_C6r0',
                               'POP_GPRv_8F', 'PEXTRW_SSE4_GPR32_XMMdq_IMMb']
                               or (ii.iform_enum == 'VPEXTRW_GPR32u16_XMMu16_IMM8_AVX512' and ii.iclass == 'VPEXTRW')):
            # there is no assembler code to emit these encodings
            continue
         if ii.iclass == 'SYSRET' and any(op for op in ii.operands if op.bits == 'XED_REG_EIP'):
            continue
         allInstructions.append(ii)

   iclassDict = {}
   for ii in allInstructions:
      if not ii.iclass in iclassDict:
         iclassDict[ii.iclass] = []
      iclassDict[ii.iclass].append(ii)

   XMLRoot = Element('root')
   for ext in sorted({ii.extension for ii in allInstructions}):
      XMLExtension = SubElement(XMLRoot, 'extension')
      XMLExtension.attrib['name'] = ext

   addedXMLInstrs = {}
   for ii in sorted(allInstructions, key=str):
      # EVEX encoded instructions for which an {evex} specifier is required as there is a corresponding non-EVEX
      # encoded instruction that the assembler might prefer
      requiresEvexSpecifier = (ii.is_evex() and ('ZMM' not in ii.iform_enum) and
                               any(ii2 for ii2 in iclassDict[ii.iclass] if not ii2.is_evex())) or ii.iclass == 'VPEXTRW_C5'

      # VEX encoded instructions for which a {vex} specifier is required as there is a corresponding non-VEX encoded
      # instruction that the assembler might prefer
      requiresVexSpecifier = (ii.is_vex() and (ii.extension not in ['AVX', 'AVX2', 'AVX2GATHER', 'AVXAES', 'F16C', 'FMA', 'GFNI', 'VAES', 'VPCLMULQDQ']) and
                              any(ii2 for ii2 in iclassDict[ii.iclass] if not ii2.is_vex()))

      modeSet = findPossibleValuesForToken(ii.ipattern.bits, 'MODE', {}, agi)
      if modeSet and not (2 in modeSet):
         continue

      easzSet = findPossibleValuesForToken(ii.ipattern.bits, 'EASZ', {'MODE':{2}}, agi)
      if easzSet and not (3 in easzSet):
         continue

      hasGPR8RmOperand = False
      GPR8OperandNames = []
      hasAGENOperand = False
      hasImm = False
      hasExplicitImm8 = False
      for operand in ii.operands:
         if operand.type == 'nt_lookup_fn' and 'GPR8' in operand.lookupfn_name:
            GPR8OperandNames.append(operand.name)
            hasGPR8RmOperand = any(b.token == 'RM' for r in agi.generator_dict[operand.lookupfn_name].parser_output.instructions for b in r.ipattern.bits)
         if operand.name == 'AGEN':
            hasAGENOperand = True
         if operand.name == 'IMM0':
            hasImm = True
            if operand.visibility == 'EXPLICIT' and operand.oc2 == 'b':
               hasExplicitImm8 = True

      if hasOperandSensitiveToEOSZ(ii.operands, agi, widths_list_dict) or 'REP' in ii.iclass:
         eoszSet = findPossibleValuesForToken(ii.ipattern.bits, 'EOSZ', {'MODE':[2], 'EASZ':[3]}, agi)
         if not eoszSet:
            vexvalidSet = findPossibleValuesForToken(ii.ipattern.bits, 'VEXVALID', {'MODE':[2], 'EASZ':[3]}, agi)
            oszSet = findPossibleValuesForToken(ii.ipattern.bits, 'OSZ', {'MODE':[2], 'EASZ':[3]}, agi)
            rexw = findPossibleValuesForToken(ii.ipattern.bits, 'REXW', {'MODE':[2], 'EASZ':[3]}, agi)

            if oszSet == {1}:
               eoszSet = {1}
            elif rexw == {1}:
               eoszSet = {3}
            elif ('REP' in ii.iclass) or ('IRET' in ii.iclass):
               eoszSet = {2}
            elif ((len(vexvalidSet) >= 1 and not (0 in vexvalidSet)) or (0 in oszSet) or ii.extension == 'RDWRFSGS' or
                  ii.iform_enum in ['CRC32_GPRyy_GPR8b', 'CRC32_GPRyy_MEMb', 'XSTORE']):
               eoszSet = {2,3}
            elif ii.iform_enum in ['MOV_GPRv_IMMz']:
               # there is no assembler code to emit these encodings for smaller eosz
               eoszSet = {3}
            else:
               eoszSet = {1,2,3}
      else:
         eoszSet = {0}

      zeroingSet = findPossibleValuesForToken(ii.ipattern.bits, 'ZEROING', {'MODE':{2}}, agi)

      for eosz in eoszSet:
         for high8RegNames in powerset(GPR8OperandNames):
            rex = (0 if high8RegNames else None)
            for rmBits in ([[0, 1, 2, 3], [4, 5, 6, 7]] if hasGPR8RmOperand and hasImm and (not high8RegNames) else [None]):
               for immzero in ([True, False] if (hasExplicitImm8 and ii.extension == 'BASE') else [None]):
                  for agen in (['R_D32', 'B', 'D32', 'B_I', 'B_IS','B_D8', 'B_D32', 'I_D32', 'IS_D32', 'B_I_D8', 'B_IS_D8', 'B_I_D32', 'B_IS_D32']
                                if hasAGENOperand else [None]):
                     if agen is not None and 'R' in agen and ii.attributes and 'NO_RIP_REL' in ii.attributes:
                        continue
                     for broadcast in ([False,True] if ii.attributes and 'BROADCAST_ENABLED' in ii.attributes else [False]):
                        maskopList = [False]
                        if ii.attributes and 'MASKOP_EVEX' in ii.attributes:
                           if 'GATHER' in ii.attributes or 'SCATTER' in ii.attributes:
                              maskopList = [True]
                           else: maskopList = [False, True]
                        for maskop in maskopList:
                           for zeroing in ([False,True] if maskop and zeroingSet != {0} else [False]):
                              state_space = {'MODE':[2], 'EASZ':[3], 'EOSZ':[eosz]}
                              if ii.attributes and 'BROADCAST_ENABLED' in ii.attributes:
                                 state_space['BCRC'] = [int(broadcast)]

                              if eosz == 1:
                                 if ii.iclass in ['BSWAP']:
                                    # "When the BSWAP instruction references a 16-bit register, the result is undefined." (Instruction set reference)
                                    continue
                                 if ii.iclass in ['MOVSX', 'MOVZX'] and ('GPR16' in ii.iform_enum or 'MEMw' in ii.iform_enum):
                                    # not documented in the manual
                                    continue
                              if eosz <= 2 and ii.iclass in ['MOVSXD']:
                                 # not accepted by assembler (GNU and NASM)
                                 continue
                              if ii.iclass in ['MOVSX', 'MOVZX', 'CRC32'] and high8RegNames and eosz == 3:
                                 continue

                              XMLInstr = Element('instruction')
                              XMLInstr.attrib['iform'] = ii.iform_enum
                              XMLInstr.attrib['iclass'] = ii.iclass
                              XMLInstr.attrib['category'] = ii.category
                              XMLInstr.attrib['isa-set'] = ii.isa_set
                              XMLInstr.attrib['extension'] = ii.extension
                              XMLInstr.attrib['cpl'] = str(ii.cpl)
                              if field_check(ii,'disasm_intel'):
                                 XMLInstr.attrib['asm'] = ii.disasm_intel.upper()
                              else:
                                 XMLInstr.attrib['asm'] = ii.iclass
                              if ii.iclass in ['IRET', 'POPF', 'PUSHF']:
                                 XMLInstr.attrib['asm'] += 'W'
                              if eosz:
                                 XMLInstr.attrib['eosz'] = str(eosz)
                              if maskop:
                                 XMLInstr.attrib['mask'] = str(int(maskop))
                              if ii.is_vex():
                                 XMLInstr.attrib['vex'] = '1'
                              if ii.is_evex():
                                 XMLInstr.attrib['evex'] = '1'

                              stringSuffix = ''
                              if 'REP' in ii.iclass:
                                 repSet = findPossibleValuesForToken(ii.ipattern.bits, 'REP', state_space, agi)
                                 rep = ''
                                 if repSet == {2}:
                                    rep = 'REPNE'
                                 elif repSet == {3}:
                                    rep = 'REPE'
                                 else:
                                    msge(ii.iform_enum +  ', rep: ' + str(repSet))
                                    continue
                                 XMLInstr.attrib['asm'] = rep + ' ' + XMLInstr.attrib['asm']
                                 XMLInstr.attrib['rep'] = str(next(iter(repSet)))
                                 stringSuffix += '_'  + rep

                              if rmBits is not None:
                                 XMLInstr.attrib['rm'] = ','.join(map(str, rmBits))
                                 stringSuffix += '_R'  + str(min(rmBits))

                              if GPR8OperandNames:
                                 XMLInstr.attrib['high8'] = ','.join(high8RegNames)

                              if immzero is not None:
                                 XMLInstr.attrib['immzero'] = str(int(immzero))

                              if agen is not None:
                                 XMLInstr.attrib['agen'] = agen
                                 stringSuffix += '_' + agen

                              if ii.iclass == 'RET_FAR':
                                 XMLInstr.attrib['asm'] = 'RETF'
                              if (eosz == 1 and (ii.iclass in ['ENTER', 'LEAVE', 'RET_FAR'] or
                                                ii.iform_enum in ['POP_FS', 'POP_GS', 'PUSH_FS', 'PUSH_GS', 'PUSH_IMMb', 'PUSH_IMMz']) or
                                    ii.iform_enum in ['FLDENV_MEMmem14', 'FNSTENV_MEMmem14', 'FNSAVE_MEMmem94', 'FRSTOR_MEMmem94']):
                                 XMLInstr.attrib['asm'] += 'W'
                                 stringSuffix += '_W'
                              if eosz == 3:
                                 if (ii.iclass in ['REP_INSD', 'REP_OUTSD', 'SLDT', 'STR', 'XBEGIN', 'XSTORE']) or (ii.iform_enum in ['MOV_GPRv_SEG']):
                                    XMLInstr.attrib['asm'] = 'REX64 ' + XMLInstr.attrib['asm']
                                    stringSuffix += '_REX64'
                                 elif ii.iclass in ['RET_FAR']:
                                    XMLInstr.attrib['asm'] += 'Q'
                                    stringSuffix += '_Q'
                              if ii.iclass in ['SYSRET64', 'PCMPESTRI64', 'PCMPESTRM64', 'PCMPISTRI64', 'VPCMPESTRI64', 'VPCMPESTRM64', 'VPCMPISTRI64']:
                                 XMLInstr.attrib['asm'] += 'Q'

                              if requiresEvexSpecifier and not maskop:
                                 XMLInstr.attrib['asm'] = '{evex} ' + XMLInstr.attrib['asm']
                                 stringSuffix += '_EVEX'
                              if requiresVexSpecifier:
                                 XMLInstr.attrib['asm'] = '{vex} ' + XMLInstr.attrib['asm']
                                 stringSuffix += '_VEX'

                              if (ii.iclass != 'NOP') and any(x in ii.iform_enum for x in ['GPRv_GPRv_', 'GPR8_GPR8_', 'MMXq_MMXq_0', 'XMMss_XMMss_0',
                                                               'XMMps_XMMps_0', 'VMOVQ_XMMdq_XMMq_', 'XMMdq_XMMdq_XMMq_1', 'XMMsd_XMMsd_0', 'XMMdq_XMMdq_XMMd_1',
                                                               '_XMMdq_XMMdq_2', '_XMMdq_XMMq_0', 'XMMdq_XMMdq_1', 'YMMqq_YMMqq_1', '_YMMqq_YMMqq_2',
                                                               'XMMdq_XMMdq_0', '_XMMpd_XMMpd_0', 'VMOVDQA_XMMdq_XMMdq_', 'VMOVDQA_YMMqq_YMMqq',
                                                               'VMOVDQU_XMMdq_XMMdq_', 'VMOVDQU_YMMqq_YMMqq_']):
                                 iformPrefix = ii.iform_enum[0:ii.iform_enum.rfind('_')]
                                 otherIform = next(x.iform_enum for x in allInstructions if x.iform_enum.startswith(iformPrefix) and not x.iform_enum == ii.iform_enum)
                                 if ii.iform_enum < otherIform:
                                    XMLInstr.attrib['asm'] = '{load} ' + XMLInstr.attrib['asm']
                                 else:
                                    XMLInstr.attrib['asm'] = '{store} ' + XMLInstr.attrib['asm']
                                 stringSuffix += ii.iform_enum[ii.iform_enum.rfind('_'):]

                              lockSet = findPossibleValuesForToken(ii.ipattern.bits, 'LOCK', state_space, agi)
                              if lockSet == {1}:
                                 if ii.iclass == 'XCHG': continue
                                 XMLInstr.attrib['asm'] = 'LOCK ' + XMLInstr.attrib['asm']

                              saeSet = findPossibleValuesForToken(ii.ipattern.bits, 'SAE', state_space, agi)
                              roundcSet = findPossibleValuesForToken(ii.ipattern.bits, 'ROUNDC', state_space, agi)
                              if roundcSet:
                                 XMLInstr.attrib['roundc'] = '1'
                                 XMLInstr.attrib['sae'] = '1'
                                 stringSuffix += '_ER'
                              elif saeSet and (1 in saeSet):
                                 XMLInstr.attrib['sae'] = '1'
                                 stringSuffix += '_SAE'

                              if zeroing:
                                 XMLInstr.attrib['zeroing'] = '1'
                                 stringSuffix += '_Z'

                              if ii.attributes:
                                 if 'LOCKED' in ii.attributes:
                                    XMLInstr.attrib['locked'] = '1'
                                 if 'MXCSR' in ii.attributes:
                                    XMLInstr.attrib['mxcsr'] = '1'

                              for operand in ii.operands:
                                 if operand.internal:
                                    continue
                                 if operand.lookupfn_name and 'FLAGS' in operand.lookupfn_name:
                                    continue
                                 if any(x in operand.name for x in ['BASE', 'INDEX', 'SEG']):
                                    continue
                                 if ii.iclass == 'NOP' and len(XMLInstr.findall('operand')) > 0:
                                    continue

                                 usesMaskopReg = operand.lookupfn_name and ('MASK1' in operand.lookupfn_name or 'MASKNOT0' in operand.lookupfn_name)
                                 if not maskop and usesMaskopReg:
                                    continue

                                 XMLOperand = SubElement(XMLInstr, 'operand')
                                 XMLOperand.attrib['idx'] = str(len(XMLInstr.findall('operand')))
                                 XMLOperand.attrib['name'] = operand.name

                                 if 'r' in operand.rw:
                                    XMLOperand.attrib['r'] = '1'
                                 if 'w' in operand.rw:
                                    XMLOperand.attrib['w'] = '1'
                                 if 'cw' in operand.rw:
                                    XMLOperand.attrib['conditionalWrite'] = '1'
                                 if operand.visibility == 'SUPPRESSED' or ((ii.category in ['X87_ALU']) and (operand.visibility == 'IMPLICIT')
                                                                           and ((operand.name == 'REG0') or (ii.iclass in ['FST','FSTP']))):
                                    XMLOperand.attrib['suppressed'] = '1'
                                 elif operand.visibility == 'IMPLICIT':
                                    XMLOperand.attrib['implicit'] = '1'

                                 if 'REG' in operand.name:
                                    XMLOperand.attrib['type'] = 'reg'

                                    highLow = None
                                    if operand.name in high8RegNames:
                                       highLow = 'high'
                                    elif operand.name in GPR8OperandNames:
                                       highLow = 'low'

                                    if maskop and usesMaskopReg:
                                       XMLOperand.attrib['opmask'] = '1'

                                    if maskop and not zeroing and not operand.oc2 == 'mskw' and len(XMLInstr.findall('operand')) == 1:
                                       XMLOperand.attrib['r'] = '1'

                                    if operand.bits and 'STACK' in operand.bits.upper():
                                       XMLOperand.attrib['r'] = '1'
                                       XMLOperand.attrib['w'] = '1'

                                    register_names = getAllRegisterNamesForOperand(operand, agi, maskop, operand.multireg, eosz, rex, highLow, rmBits)
                                    XMLOperand.text = ','.join(register_names)

                                    width = None
                                    if XMLOperand.text in ['RSP', 'RIP']:
                                       width = '64'
                                    elif not operand.xtype or operand.xtype == 'INVALID':
                                       if operand.lookupfn_name in agi.extra_widths_nt:
                                          extra_width_nt = agi.extra_widths_nt[operand.lookupfn_name].upper()
                                          if extra_width_nt == 'ASZ':
                                             width = widths_list_dict[extra_width_nt][3]
                                          else:
                                             width = widths_list_dict[extra_width_nt][eosz]
                                    else:
                                       width = widths_list_dict[operand.oc2.upper()][eosz]

                                    if width:
                                       XMLOperand.attrib['width'] = width

                                    if operand.xtype and not operand.xtype == 'INVALID' and not XMLOperand.text in ['RSP', 'RIP']:
                                       XMLOperand.attrib['xtype'] = operand.xtype

                                    if operand.multireg:
                                       XMLOperand.attrib['multireg'] = str(operand.multireg)
                                 elif operand.type == 'imm_const':
                                    o = operand.name.upper()
                                    o=re.sub('IMM[01]','IMM',o)
                                    o=re.sub('MEM[01]','MEM',o)

                                    if operand.oc2:
                                       widths = widths_list_dict[operand.oc2.upper()]
                                    else:
                                       widths = agi.extra_widths_imm_const[operand.name.upper()]
                                    width = widths[eosz]

                                    if o == 'IMM':
                                       XMLOperand.attrib['type'] = 'imm'
                                       XMLOperand.attrib['width'] = width
                                       if ii.attributes and 'IMPLICIT_ONE' in ii.attributes:
                                          XMLOperand.text = '1'
                                       elif immzero:
                                          XMLOperand.text = '0'
                                    elif o == 'RELBR':
                                       XMLOperand.attrib['type'] = 'relbr'
                                       XMLOperand.attrib['width'] = width
                                       if width == '32':
                                          XMLInstr.attrib['asm'] = '{disp32} ' + XMLInstr.attrib['asm']
                                    elif (o == 'AGEN'):
                                       XMLOperand.attrib['type'] = 'agen'
                                    elif (o == 'MEM'):
                                       if operand.oc2 and agi.widths_dict[operand.oc2.upper()] == 'var':
                                          nelem =  next(iter(findPossibleValuesForToken(ii.ipattern.bits, 'NELEM', state_space, agi)))
                                          element_size = next(iter(findPossibleValuesForToken(ii.ipattern.bits, 'ELEMENT_SIZE', state_space, agi)))
                                          width = str(nelem*element_size)

                                       XMLOperand.attrib['type'] = 'mem'
                                       XMLOperand.attrib['width'] = width
                                       XMLOperand.attrib['xtype'] = operand.xtype

                                       for operand2 in ii.operands:
                                          if (operand2.name != 'INDEX') and (operand.name[-1] != operand2.name[-1]): continue
                                          if 'BASE' in operand2.name:
                                             XMLOperand.attrib['base'] = getAllRegisterNamesForOperand(operand2, agi, False, 0, eosz, rex)[-1]
                                          if 'SEG' in operand2.name:
                                             XMLOperand.attrib['seg'] = operand2.lookupfn_name.split('_')[1][0:2]
                                          if 'INDEX' in operand2.name:
                                             XMLOperand.attrib['index'] = getAllRegisterNamesForOperand(operand2, agi, False, 0, eosz, rex)[-1]

                                       memoryPrefix = getMemoryPrefix(width, ii)
                                       if memoryPrefix:
                                          XMLOperand.attrib['memory-prefix'] = memoryPrefix

                                       for bit in ii.ipattern.bits:
                                          if 'VMODRM' in bit.value:
                                             XMLOperand.attrib['VSIB'] = bit.value.split('_')[-1][0:3]
                                             break
                                          if 'MEMDISPv' in bit.value:
                                             XMLOperand.attrib['moffs'] = '1'

                                       if broadcast:
                                          bcastValues = findPossibleValuesForToken(ii.ipattern.bits, 'BCAST', state_space, agi)
                                          if len(bcastValues) > 1:
                                             msge('BCAST: ' + str(bcastValues))
                                          bcast = next(iter(bcastValues))
                                          XMLOperand.attrib['memory-suffix'] = BCASTSTR[bcast]
                                          XMLInstr.attrib['bcast'] = str(bcast)

                              if ii.flags_info:
                                 XMLOperand = Element('operand')
                                 generateFlagsOperand(ii, XMLOperand, immzero)
                                 if XMLOperand.attrib:
                                    XMLOperand.attrib['idx'] = str(len(XMLInstr.findall('operand')) + 1)
                                    XMLOperand.attrib['type'] = 'flags'
                                    XMLOperand.attrib['suppressed'] = '1'
                                    if operand.lookupfn_name and 'FLAGS' in operand.lookupfn_name:
                                       XMLOperand.attrib['name'] = operand.name
                                    XMLInstr.append(XMLOperand)

                              instrString = getInstrString(XMLInstr, stringSuffix)
                              XMLInstr.attrib['string'] = instrString

                              if instrString in addedXMLInstrs:
                                 XMLStr = tostring(XMLInstr).decode()
                                 prevXMLStr = tostring(addedXMLInstrs[instrString]).decode()
                                 if XMLStr == prevXMLStr:
                                    msge('Duplicate: ' + ii.iform_enum)
                                 else:
                                    msge('Same instrString:')
                                    msge('  ' + prevXMLStr)
                                    msge('  ' + XMLStr)
                              else:
                                 addedXMLInstrs[instrString] = XMLInstr
                                 XMLRoot.find('extension[@name="'+ii.extension+'"]').append(XMLInstr)

   # add missing attributes that are necessary to distinguish instruction variants with the same iforms
   iformToXML = defaultdict(list)
   for XMLInstr in XMLRoot.iter('instruction'):
      iformToXML[XMLInstr.attrib['iform']].append(XMLInstr)

   for _, XMLList in iformToXML.items():
      attributes = {a for XMLInstr in XMLList for a in XMLInstr.attrib if a not in ['rm']}
      for XMLInstr in XMLList:
         for a in attributes:
            if not a in XMLInstr.attrib:
               XMLInstr.attrib[a] = '0'
         XMLInstr.attrib = dict(sorted(XMLInstr.attrib.items()))
         for op in XMLInstr.iter():
            op.attrib = dict(sorted(op.attrib.items()))

   rough_string = ElementTree.tostring(XMLRoot, 'utf-8')
   reparsed = minidom.parseString(rough_string)
   with open('instructions.xml', 'w') as f:
      f.write(reparsed.toprettyxml(indent='  '))

############################################################################

def find_dir(d):
    directory = os.getcwd()
    last = ''
    while directory != last:
        target_directory = os.path.join(directory,d)
        if os.path.exists(target_directory):
            return target_directory
        last = directory
        directory = os.path.split(directory)[0]
    return None

mbuild_install_path = os.path.join(os.path.dirname(sys.argv[0]), '..', 'mbuild')
if not os.path.exists(mbuild_install_path):
    mbuild_install_path =  find_dir('mbuild')
sys.path=  [mbuild_install_path]  + sys.path
try:
   import mbuild
except:
   sys.stderr.write("\nERROR(generator.py): Could not find mbuild. " +
                    "Should be a sibling of the xed directory.\n\n")
   sys.exit(1)

xed2_src_path = os.path.join(os.path.dirname(sys.argv[0]))
if not os.path.exists(xed2_src_path):
    xed2_src_path =  find_dir('xed2')
sys.path=  [ xed2_src_path ]  + sys.path
sys.path=  [ os.path.join(xed2_src_path,'pysrc') ]  + sys.path

from genutil import *
import genutil
import operand_storage
import slash_expand
import flag_gen
from verbosity import *
import opnds
import opnd_types
import cpuid_rdr
import map_info_rdr

send_stdout_message_to_file = False
if send_stdout_message_to_file:
   fn = "out"
   set_msgs(open(fn,"w"))
   sys.stderr.write("Writing messages to file: [" + fn + "]\n")

check_python_version(2,4)

from codegen import *
import metaenum
import enum_txt_writer
import chipmodel
import ctables
import ild
import refine_regs
import classifier

#####################################################################
## OPTIONS
#####################################################################
def setup_arg_parser():
    arg_parser = optparse.OptionParser()
    arg_parser.add_option('--debug',
                          action='store_true',
                          dest='debug',
                          default=False,
                          help='Start PDB debugger')
    arg_parser.add_option('--limit-enum-strings',
                          action='store_true',
                          dest='limit_enum_strings',
                          default=False,
                          help='Save space by limiting the enum strings')
    arg_parser.add_option('--gendir',
                          action='store',
                          dest='gendir',
                          default='gen',
                          help='Directory for generated files')
    arg_parser.add_option('--xeddir',
                          action='store',
                          dest='xeddir',
                          default='',
                          help='Directory for generated files')
    arg_parser.add_option('--input-regs',
                          action='store',
                          dest='input_regs',
                          default='',
                          help='Register input file')
    arg_parser.add_option('--input-widths',
                          action='store',
                          dest='input_widths',
                          default='',
                          help='Widths input file')
    arg_parser.add_option('--input-extra-widths',
                          action='store',
                          dest='input_extra_widths',
                          default='',
                          help='Extra widths input file')
    arg_parser.add_option('--input-element-types',
                          action='store',
                          dest='input_element_types',
                          default='',
                          help='File with mappings from type names to' +
                          ' widths and base element types')
    arg_parser.add_option('--input-element-type-base',
                          action='store',
                          dest='input_element_type_base',
                          default='',
                          help='new chunk for element type enum')
    arg_parser.add_option('--input-pointer-names',
                          action='store',
                          dest='input_pointer_names',
                          default='',
                          help='Pointer names input file for disassembly')
    arg_parser.add_option('--input-fields',
                          action='store',
                          dest='input_fields',
                          default='',
                          help='Operand storage description  input file')
    arg_parser.add_option('--input',
                          action='store',
                          dest='input',
                          default='',
                          help='Input file')
    arg_parser.add_option('--input-state',
                          action='store',
                          dest='input_state',
                          default='xed-state-bits.txt',
                          help='state input file')
    arg_parser.add_option('--input-errors',
                          action='store', 
                          dest='input_errors', 
                          default='',
                          help='new chunk for errors enum')
    arg_parser.add_option('--inst',
                          action='store',
                          dest='inst_init_file',
                          default='xed-init-inst-table.c',
                          help='Instruction table init file')
    arg_parser.add_option('--sout',
                          action='store',
                          dest='structured_output_fn',
                          default='xed-sout.txt',
                          help='Emit structured output file')
    arg_parser.add_option('--patterns',
                          action='store',
                          dest='structured_input_fn',
                          default='',
                          help='Read structured input file')
    arg_parser.add_option('--chip-models',
                          action='store',
                          dest='chip_models_input_fn',
                          default='',
                          help='Chip models input file name')
    arg_parser.add_option('--ctables',
                          action='store',
                          dest='ctables_input_fn',
                          default='',
                          help='Conversion tables input file name')
    arg_parser.add_option('--isa',
                          action='store',
                          dest='isa_input_file',
                          default='',
                          help='Read structured input file containing' +
                               ' the ISA INSTRUCTIONS() nonterminal')
    arg_parser.add_option('--spine',
                          action='store',
                          dest='spine',
                          default='',
                          help='Read the spine file containing the' +
                               ' top-most decoder nonterminal')
    arg_parser.add_option('--print-graph',
                          action='store_true',
                          dest='print_graph',
                          default=False,
                          help='Print the graph for each nonterminal (big)')

    arg_parser.add_option('--verbosity', '--verbose', '-v',
                          action='append',
                          dest='verbosity',
                          default=[],
                          help='Level of verbosity, repeatable. '  +
                               ' Values=1..7, enc,merge')
    arg_parser.add_option('--no-imm-suffix',
                          action='store_false',
                          dest='add_suffix_to_imm',
                          default=True,
                          help='Omit width suffixes from iforms')
    arg_parser.add_option('--cpuid',
                          action='store',
                          dest='cpuid_input_fn',
                          default='',
                          help='isa-set to cpuid map input file')
    arg_parser.add_option('--map-descriptions',
                          action='store',
                          dest='map_descriptions_input_fn',
                          default='',
                          help='map descriptions input file')
    arg_parser.add_option("--compress-operands",
                          action="store_true",
                          dest="compress_operands",
                          default=False,
                          help="use bit-fields to compress the "+
                          "operand storage.")
    arg_parser.add_option("--add-orphan-inst-to-future-chip",
                          action="store_true",
                          dest="add_orphan_inst_to_future_chip",
                          default=False,
                          help="Add orphan isa-sets to future chip definition.")
    return arg_parser

#####################################################################

header_pattern = re.compile(r'[.][Hh]$')
def is_header(fn):
   global header_pattern
   if header_pattern.search(fn):
      return True
   return False


############################################################################
# Compiled patterns used in this program
############################################################################
delete_iclass_pattern = re.compile('^DELETE')
delete_iclass_full_pattern = \
    re.compile(r'^DELETE[ ]*[:][ ]*(?P<iclass>[A-Za-z_0-9]+)')

udelete_pattern = re.compile('^UDELETE')
udelete_full_pattern = \
    re.compile(r'^UDELETE[ ]*[:][ ]*(?P<uname>[A-Za-z_0-9]+)')

operand_token_pattern = re.compile('OPERAND')
underscore_pattern = re.compile(r'_')
invert_pattern = re.compile(r'[!]')

instructions_pattern = re.compile(r'INSTRUCTIONS')
equals_pattern = re.compile(r'(?P<lhs>[^!]+)=(?P<rhs>.+)')
not_equals_pattern = re.compile(r'(?P<lhs>[^!]+)!=(?P<rhs>.+)')

quick_equals_pattern= re.compile(r'=')
colon_pattern= re.compile(r'[:]')

bits_and_letters_underscore_pattern = re.compile(r'^[10a-z_]+$')

hex_pattern = re.compile(r'0[xX][0-9A-Fa-f]+')

slash_macro_pattern = re.compile(r'([a-z][/][0-9]{1,2})')
nonterminal_string = r'([A-Z][a-zA-Z0-9_]*)[(][)]'

parens_to_end_of_line = re.compile(r'[(][)].*::.*$') # with double colon
lookupfn_w_args_pattern =  re.compile(r'[\[][a-z]+]')
#nonterminal_start_pattern=re.compile(r'^' + nonterminal_string + r'\s*::')
nonterminal_start_pattern=re.compile(r'::')
nonterminal_pattern=re.compile(nonterminal_string)
nonterminal_parens_pattern = re.compile(r'[(][^)]*[)]')

binary_pattern = re.compile(r'^[01_]+$') # only 1's and 0's
formal_binary_pattern = re.compile(r'^0b[01_]+$') # only 1's and 0's leading 0b
one_zero_pattern = re.compile(r'^[01]') # just a leading 0 or 1
completely_numeric = re.compile(r'^[0-9]+$') # only numbers

# things identified by the restriction_pattern  are the operand deciders:
restriction_pattern = re.compile(r'([A-Z0-9_]+)(!=|=)([bx0-9A-Z_]+)')
all_caps_pattern = re.compile(r'^[A-Z_0-9]+$')

not11_pattern = re.compile(r'NOT11[(]([a-z]{2})[)]')
letter_basis_pattern = re.compile(r'[a-z]')

all_zeros_pattern = re.compile(r'^[0]+$')
type_ending_pattern = re.compile(r'_t$')
uniq_pattern = re.compile(r'_uniq(.*)$')
ntwidth_pattern = re.compile('NTWIDTH')
paren_underscore_pattern = re.compile(r'[(][)][_]+')

all_lower_case_pattern = re.compile(r'^[a-z]+$')


pattern_binding_pattern = re.compile(
               r'(?P<name>[A-Za-z_0-9]+)[\[](?P<bits>[A-Za-z01_]+)]')
uppercase_pattern = re.compile(r'[A-Z]')


reg_operand_name_pattern = re.compile("^REG(?P<regno>[0-9]+)$")
############################################################################

def comment(s):
   return '/* {} */'.format(s)

def all_the_same(lst):
   "return True if all the elements of the list are the same"
   first = lst[0]
   for x in lst:
      if x != first:
         return False
   return True

def pad_to_multiple_of_8bits(x):
   ilen = len(x)
   frac = ilen & 7
   if frac == 0:
      return x
   t = []
   while frac < 8:
      t.append('0')
      frac = frac + 1
   t.extend(x)
   return t

############################################################################
# $$ nonterminal_info_t
class nonterminal_info_t(object):
   def __init__(self,name, type=None):
      self.name = name
      self.type = type
      self.start_node = None

   def set_start_node(self,n):
      self.start_node = n

   def is_lookup_function(self):
      if self.type != None:
         return True
      return False

# $$ nonterminal_dict_t
class nonterminal_dict_t(object):
   """dictionary holding nonterminal information for code generation"""

   def __init__(self):
      # dictionary of nonterminal_info_t's by short name.
      # nonterminal_info_t has {name, type, start_node}
      self.nonterminal_info = {}

   def keys(self):
      return list(self.nonterminal_info.keys())

   def add_graph_node(self, nt_name, node_id):
      """set the node id in the graph node"""
      if nt_name not in self.nonterminal_info:
         self.add_to_dict(nt_name)
      n = self.nonterminal_info[nt_name]
      n.start_node = node_id

   def get_node(self,nt_name):
      if nt_name in self.nonterminal_info:
         return self.nonterminal_info[nt_name]
      die("Did not find " + nt_name + " in the nonterminal dictionary.")

   def add_to_dict(self,short_nt_name, nt_type=None):
      msge("Adding " + short_nt_name + " to nonterminal dict")
      #nonterminal_info_t has {name, type, start_node, encode, decoder}
      new_nt = nonterminal_info_t(short_nt_name, nt_type)
      self.nonterminal_info[short_nt_name] = new_nt

   def record_nonterminal(self,nt_name, nt_type):
      if nt_name:
         if nt_name not in self.nonterminal_info:
            #msge("Adding NT: " + nt_name)
            self.add_to_dict(nt_name, nt_type)
      else:
         die("Bad nonterminal name")


############################################################################
# $$ bit_info_t
class bit_info_t(object):
   """The patterns are built up of bits of various kinds. Normal 1/0
   bits are type bit.  The other kinds of bits are dontcares which are
   letter names, state bits, operand tests and nonterminals.
   """

   bit_types = [ 'bit', 'dontcare', 'operand', 'nonterminal'  ]
   def __init__(self, value, btype='bit', pbit=-1):
      self.btype = btype  # See bit_info_t.bit_types
      self.value = value

      # Physical bits are bits that are real. They are offsets from
      # the beginnning of this nonterminal or the last nonterminal.

      self.pbit = pbit

      self.token = None  # operand decider
      self.test = None   # eq or ne
      self.requirement = None # the value the od must have (or not have)

      if btype == 'operand':
         # for operands, we split them in to a token name and a required value.
         #search for FOO=233 or FOO!=233
         m = restriction_pattern.search(value)
         if not m:
            die("bad operand decider: "+  value)
         (token,test,requirement) = m.groups([0,1,2])
         if vod():
            msge("OperandDecider Token= " + token +
                 " Test= " + test + " Requirement= " + requirement)
         self.token = token
         self.requirement = make_numeric(requirement, value)
         if test == '=':
            self.test='eq'
         else:
            self.test='ne'


   def __eq__(self,other):
      if other == None:
         return False
      if self.value == other.value:
         if self.btype == other.btype:
            return True
      return False

   def __ne__(self,other):
      if other == None:
         return True
      if self.value != other.value:
         return True
      if self.btype != other.btype:
         return True
      return False

   def __str__(self):
      s =  self.btype + '/' + str(self.value)
      if self.pbit != -1:
         s  +=  '/PBIT' + str(self.pbit)
      return s

   def just_bits(self):
      return self.value

   def is_nonterminal(self):
      if self.btype == 'nonterminal':
         return True
      return False

   def is_operand_decider(self):
      if self.btype == 'operand':
         return True
      return False

   def is_dont_care(self):
      if self.btype == 'dontcare':
         return True
      return False

   def is_real_bit(self):
      if self.btype == 'dontcare' or self.btype == 'bit':
         return True
      return False
   def is_one_or_zero(self):
      if self.btype == 'bit':
         return True
      return False

   def nonterminal_name(self):
      if self.is_nonterminal():
         g = nonterminal_pattern.search(self.value)
         if g:
            nt_name = g.group(1)
            return nt_name
         else:
            die("Error finding NT name for " + self.value)
      return None

# $$ bits_list_t
class bits_list_t(object):
   """ list of bit_info_t """
   def __init__(self):
      self.bits = []
   def append(self,x):
      self.bits.append(x)

   def __str__(self):
      return self.just_bits()

   def just_bits(self):
      """ return a string of just the bits"""
      s = [ x.just_bits() for x in self.bits]
      o  = []
      i = 0
      for b in s:
          o.append(b)
          i = i + 1
          if i == 4:
              i = 0
              o.append('  ')
      return ' '.join(o)

# $$ state_info_t
class state_info_t(object):
   """This is really just a big dictionary for the state (operand
   decider) macro expansion"""
   def __init__(self, name, list_of_str):
      """ takes a name and a string containing our bit strings"""
      self.name = name
      self.list_of_str = []
      # bust up bit strings that come in via the states file.
      # make individual bits and add them to the list of strings.
      for x in list_of_str:
         if formal_binary_pattern.match(x):
            t = re.sub('0b','',x)
            t = re.sub('_','',t)
            self.list_of_str.extend(list(t))
         else:
            self.list_of_str.append(x)


   def dump_str(self):
      s = self.name + ' '
      for w in self.list_of_str:
         s += w + ' '
      return s

############################################################################


def pad_pattern(pattern):
   "pad it to a multiple of 8 bits"
   plen = len(pattern)
   if (plen & 7) != 0:
      rem = 8-(plen & 7)
      pattern +=  '-' * rem
   return pattern



def read_state_spec(fn):
   "Return dictionary  of state bits"
   state_bits = {}
   if not os.path.exists(fn):
      die("Could not read file: " + fn)
   lines = open(fn,'r').readlines()
   lines = map(no_comments, lines)
   lines = list(filter(genutil.blank_line, lines))
   for line in lines:
      ## remove comment lines
      #line = no_comments(line)
      #if line == '':
      #   continue
      #msge("STATELINE: [" + line + ']')

      wrds = line.split()
      tag = wrds[0]
      spattern = wrds[1:]

      si = state_info_t(tag,spattern)

      state_bits[tag] = si

   return state_bits

def compute_state_space(state_dict):
   """Figure out all the values for each token, return a dictionary
   indexed by token name"""

   state_values = collections.defaultdict(set)

   for k in state_dict.keys():
      vals = state_dict[k]
      for wrd in vals.list_of_str:
         m = restriction_pattern.search(wrd)
         if m:
            (token,test,requirement) = m.groups([0,1,2])
            if requirement == 'XED_ERROR_GENERAL_ERROR':
                continue
            requirement_base10 = make_numeric(requirement,wrd)
            state_values[token].add(requirement_base10)
         elif formal_binary_pattern.match(wrd):
            pass # ignore these
         elif nonterminal_pattern.match(wrd):
            pass # ignore these
         elif hex_pattern.match(wrd):
            pass # ignore these
         else:
            die("Unhandled state pattern: %s" % wrd)

   output = {}
   for k,v in state_values.items():
       output[k]=list(v)
   return output


############################################################################

def validate_field_width(agi, field_name, bits):
    b=make_binary(bits)
    n = len(b)
    opnd = agi.operand_storage.get_operand(field_name)
    if n > int(opnd.bitwidth):
        s = ("length of captured field %s[%s] is %d and that exceeds " +
             " operand storage field width %s\n")
        die(s % (field_name, bits, n, opnd.bitwidth))

# $$ prebinding_t
class prebinding_t(object):
   """This is for fields mentioned in the decode pattern. We want to
   bind the bits to the operand storage fields before calling any
   NT/NTLUFs that require these bindings.
   """
   def __init__(self, name):
      self.field_name =  name
      self.bit_info_list = [] # list of bit_info_t's
   def add_bit(self, b):
      self.bit_info_list.append(b)

   def is_constant(self):
      for bi in self.bit_info_list:
           if bi.is_dont_care():
               return False #dontcare in prebinding
      return True

   def get_value(self):
       value = ''
       for bi in self.bit_info_list:
           value += bi.just_bits()
       return value

   def __str__(self):
      s = []
      s.append(self.field_name)
      s.extend( [str(x) for x in self.bit_info_list ] )
      return ', '.join(s)

def get_btype(b):
   if b == '1' or b == '0':
      return 'bit'
   return 'dontcare'

def parse_opcode_spec(agi, line, state_dict):
    """Given a string of bits, spaces and hex codes, canonicalize it
    to useful binary, return a list of single char bits or letters, or
    nonterminals.

    @rtype:  tuple
    @return: (list of bits, -- everything is raw bits at this level
              list of operand binding tuples,--  same info as the prebindings
              list bit_info_t, -- interpreted bits with types and positions
              dict of prebinding_t,  -- dictionary of the captured fields
                                        pointing to bits
              xed_bool_t otherwise_ok)
    """
    # if there are any trailing underscores after a nonterminal paren,
    # convert them to spaces.
    b = paren_underscore_pattern.sub('() ', line)
    # if there are any leading underscores before, convert them to spaces

    extra_bindings = [] # the inline captures become "extra" operands later
    if vparse():
        msgb("PARSE OPCODE SPEC " + line)
    # expand things from the state dictionary
    wrds = []
    for w in b.split():
       if w in state_dict:
          wrds.extend(copy.deepcopy(state_dict[w].list_of_str))
       else:
          wrds.append(w)
    all_bits = []
    #
    # 1. hex byte
    # 2. immediate capture IMM(a-z,0-9) ??? IS THIS USED???
    #                      IMM(a,9) -- old form of slash
    # 3. slash pattern (just more letter bits)
    # 4. pattern binding eg: MOD[mm] or MOD[11_]
    # 5. nonterminal
    # Then EXPAND
    all_bit_infos = []
    all_prebindings = {}
    bcount = 0 # bit count
    for w in wrds:
       if w == 'otherwise':
          return (None,None,None,None,True)

       if hex_pattern.match(w):
          bits = pad_to_multiple_of_8bits(hex_to_binary(w))
          for b in bits:
             all_bit_infos.append(bit_info_t(b,'bit',bcount))
             bcount += 1
          all_bits.extend(bits)
          continue

       # inline captures MOD[mm] REG[rrr] RM[nnn] or REG[111] etc. --
       # can be constant
       pb = pattern_binding_pattern.match(w)
       if pb:
          #msgb("PATTERN BINDING", w)
          (field_name,bits) = pb.group('name','bits')
          if uppercase_pattern.search(bits):
              die("\n\nUpper case letters in capture pattern" +
                  ": %s in line\n\n %s\n\n" % ( w, line))

          validate_field_width(agi, field_name, bits)
          extra_bindings.append( (field_name,bits) )
          prebinding = prebinding_t(field_name)
          bits_str = make_binary(bits)
          bits_list = list(bits_str)
          #print "BITS %s -> %s" % ( bits, bits_str)
          for b in bits_list:
             #btype is either bit or dontcare
             btype = get_btype(b)
             bi = bit_info_t(b,btype,bcount)
             bcount += 1
             prebinding.add_bit(bi)
             all_bit_infos.append(bi)
          all_prebindings[field_name] = prebinding
          all_bits.extend(bits_list)
          continue
       if nonterminal_pattern.search(w):
          # got a nonterminal
          bits = [ w ]
          all_bit_infos.append(bit_info_t(w,'nonterminal', bcount))
          bcount += 1
          all_bits.extend(bits)
          continue


       m  = restriction_pattern.search(w)
       if m:
          (token,test,requirement) = m.groups([0,1,2])
          # got an operand-decider (requirement)
          #msge("RESTRICTION PATTERN " +  str(w))
          # we skip some field bindings that are only for the encoder.
          # They are denoted DS in the fields data-files.
          if agi.operand_storage.decoder_skip(token):
              #msge("SKIPPING RESTRICTION PATTERN " +  str(w))
              continue

          # avoid adding redundant restriction patterns
          if w not in all_bits:
              # bit_info_t constructor reparses restriction pattern
              all_bit_infos.append(bit_info_t(w,'operand', bcount))
              bcount += 1
              all_bits.extend([ w ])
          continue

       if formal_binary_pattern.search(w):
           bits = make_binary(w)
           all_bits.extend(bits)
           for b in list(bits):
               btype = get_btype(b)
               all_bit_infos.append(bit_info_t(b,btype,bcount))
               bcount += 1
           continue

       # remove the underscores now that we know it is a pattern
       w = w.replace('_','')
       # some binary value or letter
       bits = [ str(x) for x in list(w) ]
       all_bits.extend(bits)
       for b in list(bits):
          btype = get_btype(b)
          all_bit_infos.append(bit_info_t(b,btype,bcount))
          bcount += 1


    # We now also have a a list of bit_info_t's in all_bit_infos and a
    # dictionary of prebinding_t's in all_prebindings.

    return (all_bits, extra_bindings, all_bit_infos, all_prebindings, False)

def add_str(s, name, value):
   t =  s + '%-15s' % (name) + ': '
   if type(value) == list:
      for q in value:
         t += q + ' '
   else:
       t += value
   t += '\n'
   return t

def add_str_list(s, name, values):
   s = s + '%-15s' % (name) + ': '
   for v in values:
      s = s + v + ' '
   s = s + '\n'
   return s


#for the first not commented, non-empty line from lines,
#return if regexp.search succeeds
def accept(regexp, lines):
   #msge("In accept!")
   line = ''
   while line == '':
      if lines == []:
         return None
      line = no_comments(lines[0])
      line = line.strip()
      lines.pop(0)
   #msge("Testing line :" + line)
   if re.search(regexp,line):
      return True
   return False


def read_str(lines,name):
   "Read a line emitted by add_str() above. Split on 1st colon"
   line = ''
   while line == '':
      if lines == []:
         return None
      line = no_comments(lines[0])
      line = line.strip()
      lines.pop(0)
   #msge("Reading line: " + line)
   (iname, rest) = line.split(':',1)
   iname = iname.strip()
   rest = rest.strip()
   if iname != name:
      die('Misparsed structured input file. Expecting: ['
          + name + '] Observed: [' + iname + ']')
   return rest

def read_str_simple(lines):
   "Read a line emitted by add_str() above. Split on 1st colon"
   line = ''
   while line == '':
      if lines == []:
         return None
      line = no_comments(lines[0])
      line = line.strip()
      lines.pop(0)
   return line

############################################################################
def parse_extra_operand_bindings(agi, extra_bindings):
   """Add the captures as operands"""
   operands = []
   operand_storage_dict = agi.operand_storage.get_operands()
   for (name,bits) in extra_bindings:
      # FIXME handle something other than bits
      bits_str = make_binary(bits)
      # FIXME: add "i#" width codes for the captured operands!
      try:
         bits = operand_storage_dict[name].bitwidth
         oc2= "i%s" % (bits)
      except:
         die("Could not find field width for %s" % (name))

      new_operand = opnds.operand_info_t(name,
                                         'imm',
                                         list(bits_str),
                                         vis='SUPP',
                                         oc2=oc2)
      # DENOTE THESE AS INLINE TO ALLOW EARLY CAPTURING
      if vbind():
         msge("INLINE OPERAND %s" % (name))
      new_operand.inline = True
      operands.append(new_operand)
   return operands

#NOTE: class attributes are not like static member data in C++. They
#are per object type. So if you derive a new class bar from class foo,
#then the instance (attribute) variables of class foo and class bar
#are disjoint.
global_inum = 0

# $$ partitionable
class partitionable_info_t(object):
   def new_inum(self):
      global global_inum
      self.inum = global_inum
      global_inum += 1

   def __init__(self, name='', ipattern_input='', operands_input=None):

      self.new_inum()
      self.name = name
      self.input_str = ''

      self.ipattern_input = ipattern_input
      self.ipattern =  None # bits_list_t()
      self.prebindings = None # dictionary

      if operands_input:
          self.operands_input = operands_input
      else:
          self.operands_input = []

      self.operands = [] # list of opnds.operand_info_t's

      # FOR HIERARCHICAL RECORDS -- THESE GET SPLIT OFF AFTER RECORD-READ
      self.extra_ipatterns = []
      self.extra_operands  = []
      self.extra_iforms_input  = []

      # When we consume a prefix, we must apply state modifications
      # and that might cause us to jump to a different part of the
      # graph, so we must retraverse the state-portion of the graph,
      # but remember what byte we were processing and pick up at the
      # next byte which may or may not be a prefix.
      self.reset_for_prefix = False


      self.encoder_func_obj = None # an instance of a class function_object_t

      self.encoder_operands = None

      self.otherwise_ok = False

      # simple nonterminals: either all nonterminals or all operand deciders.
      self.all_nonterminals = None
      self.all_operand_deciders = None

   def get_iclass(self):
       if field_check(self,'iclass'):
           return self.iclass
       return '*NO-ICLASS*'

   def refine_parsed_line(self, agi, state_dict):
      """Refine the ipattern_input to ipattern, parse up operands"""
      (simple_pattern,
       extra_bindings,
       all_bit_infos,
       all_prebindings,
       otherwise_ok) = parse_opcode_spec(agi,self.ipattern_input, state_dict)

      if otherwise_ok: # FIXME: 2008-09-25 - need to remove this for more
                       #                     general "otherwise" handling
         self.otherwise_ok = True
         return

      self.ipattern = bits_list_t()
      self.ipattern.bits = all_bit_infos
      self.prebindings = all_prebindings

      (self.operands, self.reset_for_prefix) = \
                       parse_operand_spec(agi, self.operands_input)
      if extra_bindings:
         extra_operands = parse_extra_operand_bindings(agi,extra_bindings)
         self.operands.extend(extra_operands)

      self.check_for_simple_nts()

   def check_for_simple_nts(self):
      """Check for NTs that do not accept bits. We'll make them in to
      fast functions"""
      all_operand_deciders = True
      all_nonterminals = True
      for bi in self.ipattern.bits:
         if not bi.is_operand_decider():
            all_operand_deciders = False
         if not bi.is_nonterminal():
            all_nonterminals = False

      self.all_nonterminals = all_nonterminals
      self.all_operand_deciders = all_operand_deciders


   def __str__(self):
      return self.dump_str()

   def dump_str(self, pad='',brief=None):
      return self.input_str

   def dump_structured(self,pad=''):
      lst = []
      s = pad
      s += self.ipattern_input + ' | '
      s += ' '.join(self.operands_input)
      lst.append( s )
      return lst

   def dump(self, pad=''):
      for s in self.dump_structured(pad):
         msge(s)

      s = ' ipatternbits:' + str(len(self.ipattern.bits))
      msge("BITLENGTHS: " + s)
      s = ''
      for b in self.ipattern.bits:
            s += ' ' + b.value

      msge("GRAPHBITS: " + s)

############################################################################

# indicates which fields are required in the input parsing
structured_input_tags = {'ICLASS':          True,
                         'UNAME':           False,
                         'CATEGORY':        True,
                         'EXTENSION':       True,
                         'ISA_SET':         False,
                         'STATE':           False,
                         'PATTERN':         True,
                         'ATTRIBUTES':      False,
                         'OPERANDS':        False,
                         'UCODE':           False,
                         'FLAGS':           False,
                         'VERSION':         False,
                         'CPL':             False,
                         'COMMENT':         False,
                         'EXCEPTIONS':      False,
                         'DISASM':          False,
                         'DISASM_INTEL':    False,
                         'DISASM_ATTSV':    False,
                         'IFORM':           False
                         }


# $$ instruction_info_t
class instruction_info_t(partitionable_info_t):
   def __init__(self,
                iclass='',
                ipattern_input='',
                operands_input=None,
                category='DEFAULT',
                extension='DEFAULT',
                version = 0,
                isa_set = None):
      partitionable_info_t.__init__(self, iclass,ipattern_input, operands_input)
      self.iclass = iclass
      self.uname = None
      self.ucode = None
      self.comment = None
      self.exceptions = None

      # Default version. Newer versions replace older versions
      self.version = version

      self.category = category
      self.extension = extension
      self.isa_set = isa_set
      self.cpl = None
      self.attributes = None
      self.flags_input = None
      self.flags_info = None  # flag_gen.flags_info_t class

      self.iform = None
      self.iform_input = None
      self.iform_num = None
      self.iform_enum = None

   def add_attribute(self,s):
      if self.attributes:
         self.attributes.append(s)
      else:
         self.attributes = [s]

   def add_stack_attribute(self, memop_index):
      for op in self.operands:
         if op.bits == 'XED_REG_STACKPUSH':
            self.add_attribute('STACKPUSH%d' % (memop_index))
            return
         elif op.bits == 'XED_REG_STACKPOP':
            self.add_attribute('STACKPOP%d' % (memop_index))
            return
      die("Did not find stack push/pop operand")

   def is_vex(self):
       for bit in self.ipattern.bits: # bit_info_t
           #print("XXR: {} {}  {} {} {}".format(self.iclass, bit.btype, bit.token, bit.test, bit.requirement))
           if bit.btype == 'operand' and  bit.token == 'VEXVALID' and bit.requirement == 1 and bit.test == 'eq':
               return True
       return False
   def is_evex(self):
       for bit in self.ipattern.bits: # bit_info_t
           if bit.btype == 'operand' and bit.token == 'VEXVALID' and bit.requirement == 2 and bit.test == 'eq':
               return True
       return False
   def get_map(self):
       for bit in self.ipattern.bits: # bit_info_t
           if bit.token == 'MAP' and bit.test == 'eq':
               return bit.requirement
       return 0


   def dump_structured(self):
       """Return a list of strings representing the instruction in a
       structured way"""

       slist = []

       slist.append('{\n')

       s = add_str('', 'ICLASS', self.iclass)
       slist.append(s)

       if self.uname:
           s = add_str('', 'UNAME', self.uname)
           slist.append(s)

       if self.version != 0:
          s = add_str('','VERSION', str(self.version))
          slist.append(s)

          s = add_str('','CATEGORY', self.category)
          slist.append(s)

          s = add_str('','EXTENSION', self.extension)
          slist.append(s)
          s = add_str('','ISA_SET', self.isa_set)
          slist.append(s)
          s = add_str('','PATTERN', self.ipattern_input)
          slist.append(s)
          if self.cpl:
              s = add_str('','CPL', self.cpl)
              slist.append(s)


          if self.attributes:
              s = add_str('','ATTRIBUTES', self.attributes)
              slist.append(s)
          if self.ucode:
              s = add_str('','UCODE', self.ucode)
              slist.append(s)
          if self.comment:
              s = add_str('','COMMENT', self.comment)
              slist.append(s)
          if self.exceptions:
              s = add_str('','EXCEPTIONS', self.exceptions)
              slist.append(s)
          if self.exceptions:
              s = add_str('','DISASM_INTEL', self.disasm_intel)
              slist.append(s)
          if self.exceptions:
              s = add_str('','DISASM_ATTSV', self.disasm_att)
              slist.append(s)
          if self.iform_input:
              s = add_str('','IFORM_INPUT', self.iform_input)
              slist.append(s)
          if self.iform:
              s = add_str('','IFORM', self.iform)
              slist.append(s)

          if self.flags_input:
              s = add_str('','FLAGS', self.flags_input)
              slist.append(s)

       t = ''
       for op in self.operands_input:
           t = t + op + ' '
       s = add_str('','OPERANDS', t)
       slist.append(s)

       slist.append('}\n')
       return slist

   def read_structured_flexible(self,lines):
      debug = False
      accept(r'[{]', lines)
      reached_closing_bracket = False
      # FIXME add more error checking
      structured_input_dict = dict(zip(list(structured_input_tags.keys()),
                                       len(structured_input_tags)*[False]))
      found_operands = False
      filling_extra = False # when there is more than one pattern/operand/iform per {...} definition
      while 1:
         line = read_str_simple(lines)
         if debug:
            msge("Reading: " + line)
         if not line:
            if debug:
               msge("Dead line - ending")
            break
         if line == '}':
            if debug:
               msge("Hit bracket")
            reached_closing_bracket = True
            break
         #print "READING [%s]" % (line)
         if colon_pattern.search(line):
            (token, rest ) = line.split(':',1)
            token = token.strip()
            rest = rest.strip()
            if rest.startswith(':'):
                die("Double colon error {}".format(line))

            # Certain tokens can be duplicated. We allow for triples
            # of (pattern,operands,iform). The iform is optional.  If
            # we see "pattern, operand, pattern" without an
            # intervening iform, the iform is assumed to be
            # auto-generated. But we must have an operand line for
            # each pattern line.
            #msge("LINE: %s" % (line))
            if token in structured_input_dict:
               if structured_input_dict[token] == True:
                  if token in [ 'PATTERN', 'OPERANDS', 'IFORM']:
                     filling_extra = True
                  else:
                     die("Duplicate token %s in entry:\n\t%s\n" % (token, line))
            structured_input_dict[token] =True
            #msge("FILLING EXTRA = %s" %( str(filling_extra)))

            if token == 'ICLASS':
               self.iclass = rest
               if viclass():
                  msgb("ICLASS", rest)

            elif token == 'CATEGORY':
               self.category = rest
            elif token == 'CPL':
               self.cpl = rest
            elif token == 'EXTENSION':
               self.extension = rest

               # the isa set defaults to the extension. We can override
               # the isa set with the ISA_SET token.
               if self.isa_set == None:
                   self.isa_set = self.extension

            elif token == 'ISA_SET':
               self.isa_set = rest
            elif token == 'ATTRIBUTES':
               self.attributes = rest.upper().split()
            elif token == 'VERSION':
               self.version = int(rest)
            elif token == 'FLAGS':
               self.flags_input = rest
               self.flags_info = flag_gen.flags_info_t(self.flags_input)
               if vflag():
                  msge("FLAGS parsed = %s" % str(self.flags_info))
            elif token == 'PATTERN':
               if filling_extra:
                  self.extra_ipatterns.append(rest)
                  #msge("APPENDING None TO IFORMS INPUT")
                  self.extra_iforms_input.append(None)
                  self.extra_operands.append(None)
               else:
                  self.ipattern_input = rest
               found_operands=False
            elif token == 'OPERANDS':
               if filling_extra:
                  # overwrite the one that was added when we had an
                  # extra pattern.
                  if len(self.extra_operands) == 0:
                     die("Need to have a PATTERN line before the " +
                         "OPERANDS line for " + self.iclass)
                  self.extra_operands[-1] = rest.split()
               else:
                  self.operands_input = rest.split()
               found_operands=True
            elif token == 'UCODE':
               self.ucode = rest
            elif token == 'COMMENT':
               self.comment = rest
            elif token == 'EXCEPTIONS':
               self.exceptions = rest
            elif token == 'DISASM':
               self.disasm_intel = rest
               self.disasm_att = rest
            elif token == 'DISASM_INTEL':
               self.disasm_intel = rest
            elif token == 'DISASM_ATTSV':  # AT&T System V
               self.disasm_att = rest
            elif token == 'UNAME':
               self.uname = rest
               if viclass():
                  msgb("UNAME", rest)

            elif token == 'IFORM':
               if filling_extra:
                  if len(self.extra_iforms_input) == 0:
                     die("Need to have a PATTERN line before " +
                         "the IFORM line for " + self.iclass)
                  self.extra_iforms_input[-1] = rest
               else:
                  self.iform_input = rest
            else:
               setattr(self,token,rest.strip())
               # die("Unhandled token in line: " + line)
         else:
            print("NEXT FEW LINES: ")
            for x in lines[0:20]:
               print("INPUT LINE: %s" % (x.strip()))
            die("Missing colon in line: " + line)

      if reached_closing_bracket:
         if found_operands == False:
            die("Did not find operands for " + self.iclass)
         for k in  structured_input_dict.keys():
            if structured_input_dict[k] == False:
               if structured_input_tags[k]:
                  die("Required token missing: "+ k)

         if debug:
            msge("\tReturning...")
         return True
      return False

   def add_scalable_attribute(self, scalable_widths, agi):
      """Look for operations that have width codes that are scalable
      width codes (z,v,a,p,p2,s,spw8,spw,spw3,spw2,
      etc. (auto-derived) , and add an attribute SCALABLE"""

      scalable = False

      for op in self.operands:
         if op.oc2:
            s= op.oc2.upper()
            #msge("RRR Checking for %s in %s" % (s, str(scalable_widths)))
            if s in scalable_widths:
               scalable=True
               break

         if op.lookupfn_name:
            #msge("OPNAME: " + op.lookupfn_name)
            scalable =  look_for_scalable_nt(agi, op.lookupfn_name)
            if scalable:
               break

      if scalable:
         s  = "SCALABLE"
         self.add_attribute(s)



   def add_fixed_base_attribute(self):
      """Look for STACKPUSH/STACKPOP operands and then add an
      attribute that says fixed_base0 or fixed_base1 depending on
      which base reg has the SrSP operand."""
      stack_memop_indx = -1
      if vattr():
         msgb("ATTRIBUTE-FOR-STACKOP: CHECKING", self.iclass)
      for op in self.operands:
         if op.is_ntluf():
            if vattr():
               msgb("ATTRIBUTE-NTLUF",  "%s = %s" % (op.name,op.lookupfn_name))
            if op.lookupfn_name == 'SrSP':
               if op.name == 'BASE0':
                  stack_memop_indx = 0
               elif op.name == 'BASE1':
                  stack_memop_indx = 1
               else:
                  pass # skip other fields
      if stack_memop_indx != -1:
         if vattr():
            msgb("ATTRIBUTE-FOR-STACKOP",
                 "%s memop index %s" % (self.iclass, stack_memop_indx))
         s  = "FIXED_BASE%d" % stack_memop_indx
         self.add_attribute(s)
         self.add_stack_attribute(stack_memop_indx)


   def __str__(self):
      return self.dump_str()

   def dump_str(self, pad='', brief=False):
      s = []
      s.append(pad)
      s.append(self.iclass)
      if self.uname:
          s.append(" uname=%s" % str(self.uname))
      s.append(" inum=%s " % str(self.inum))
      if field_check(self,'iform') and self.iform:
          s.append(" iform=%s " % str(self.iform))
      if field_check(self,'iform_input') and self.iform_input:
          s.append(" iform_input=%s " % str(self.iform_input))
      if field_check(self,'isa_set') and self.isa_set:
          s.append(" isa_set=%s " % str(self.isa_set))
      s.append("pattern len=%d\n" % len(self.ipattern.bits))
      s.append(" %s ipattern: %s\n" % (pad,self.ipattern.just_bits()) )

      if brief:
          return ''.join(s)
      if self.prebindings:
         s.append('prebindings: \n\t' +
                  '\n\t'.join( [str(x) for x in list(self.prebindings.values())]) + '\n')
      for op in self.operands:
         s.append(pad)
         s.append("   ")
         s.append(op.dump_str(pad))
         s.append("\n")
      return ''.join(s)


def look_for_scalable_nt(agi, nt_name):
   """Look for a nonterminal that is sensitive to EOSZ. It looks
   recursively at NTs in the patterns, but that does not occur in x86."""
   try:
      gi = agi.generator_dict[nt_name]
   except:
      die("Generator not found for nt_name: %s" % (nt_name))

   for rule in gi.parser_output.instructions:
      for b in rule.ipattern.bits:
         if b.token == 'EOSZ':
            return True
         elif b.is_nonterminal():
            r_nt_name = b.nonterminal_name()
            if look_for_scalable_nt(agi, r_nt_name):  # RECUR
               return True
   return False



def mk_opnd(agi, s, default_vis='DEFAULT'):
    op = opnds.parse_one_operand(s,
                                 default_vis,
                                 agi.xtypes,
                                 agi.widths_dict)
    return op

def add_flags_register_operand(agi,ii):
   """If the instruction has flags, then add a flag register operand."""
   if field_check(ii,'flags_info') and \
           ii.flags_info and ii.flags_info.x86_flags():
      rw = ii.flags_info.rw_action()
      (memidx_dummy,regidx) = find_max_memidx_and_regidx(ii.operands)
      s = "REG%d=rFLAGS():%s:SUPP" % ( regidx, rw )
      if vflag():
         msgb("RFLAGS-APPEND", "%s <-- %s" % ( ii.iclass, s))
      op = mk_opnd(agi,s)
      if op:
          ii.operands.append(op)

def add_flags_register_operand_all(agi,parser):
    for ii in parser.instructions:
        add_flags_register_operand(agi,ii)


def rewrite_stack_push(op,memidx,regidx):
   s = []
   #s.append("REG%d=SrSP():rw:SUPP" % (regidx))
   s.append("MEM%d:w:%s:SUPP" % (memidx, op.oc2))
   s.append("BASE%d=SrSP():rw:SUPP" % (memidx))
   if memidx == 0:
      s.append("SEG0=FINAL_SSEG0():r:SUPP") # note FINAL_SSEG0()
   else:
      s.append("SEG1=FINAL_SSEG1():r:SUPP") # note FINAL_SSEG1() ***
   return s

def rewrite_stack_pop(op,memidx,regidx):
   s = []
   #s.append("REG%d=SrSP():rw:SUPP" % (regidx))
   s.append("MEM%d:r:%s:SUPP" % (memidx, op.oc2))
   s.append("BASE%d=SrSP():rw:SUPP" % (memidx))
   if memidx == 0:
      s.append("SEG0=FINAL_SSEG0():r:SUPP") # note FINAL_SSEG()
   else:
      s.append("SEG1=FINAL_SSEG1():r:SUPP") # note FINAL_SSEG1() ***
   return s



def expand_stack_operand(op, memidx, regidx):
   """Replace the STACKPUSH and STACKPOP operands by a sequence of operands
    @type  op: opnds.operand_info_t
    @param op: input operand that is a stack push or pop

    @type  memidx: integer
    @param memidx: index of the memop we should use, either 0 or 1.

    @type  regidx: integer
    @param regidx: index of the first register we should use for
                   the rSP() operand

    @rtype: [ strings ]
    @return: additional text of operands (to be processed) for the
                           stack pointer access, memop, base, & seg.
   """
   if vstack():
      msgb("EXPANDING STACK OP", "%s memidx %d regidx %d"
           % (op.bits, memidx, regidx))
   if op.bits == 'XED_REG_STACKPUSH':
      out = rewrite_stack_push(op,memidx,regidx)
   elif op.bits == 'XED_REG_STACKPOP':
      out = rewrite_stack_pop(op,memidx,regidx)
   else:
      out = None
   if vstack():
      msgb("STACKOPS", str(out))
   return out




def find_max_memidx_and_regidx(operands):
   "find the maximum memidx and regidx"
   memidx = 0
   regidx = 0
   verbose = False
   for op in operands:
      if verbose:
         msgb("OPNAME", op.name)
      if op.name == 'MEM0':
         memidx = 1
      elif op.name == 'MEM1':
         memidx = 2 # this should cause an error if it is ever used
      rnm = reg_operand_name_pattern.match(op.name)
      if rnm:
         current_regidx = int(rnm.group('regno'))
         if verbose:
            msgb("COMPARE REGS", "current %d max %d" %
                 ( current_regidx, regidx))
         if current_regidx >= regidx:
            if verbose:
               msgb("BUMPING regidx")
            regidx = current_regidx+1
   return (memidx, regidx)

def parse_operand_spec(agi,operand_spec):
    """build a list classes holding operand info"""
    #print str(operand_spec)
    operands = []
    reset_any = False
    for w in operand_spec:
        op = mk_opnd(agi,w)
        if op:
            if op.type == 'xed_reset':
               reset_any = True
            else:
               operands.append(op)
    ##############################################################
    # expand stack operands
    #
    found_stackop = None
    for op in operands:
       # msgb("BITS", str(op.bits))
       if op.bits == 'XED_REG_STACKPUSH' or op.bits == 'XED_REG_STACKPOP':
          found_stackop = op
          break
    if found_stackop:
       (memidx, regidx) = find_max_memidx_and_regidx(operands)
       new_strings = expand_stack_operand(found_stackop, memidx, regidx)
       # make new operands based on these strings.
       if new_strings:
          for s in new_strings:
             new_op = mk_opnd(agi,s)
             if new_op:
                 operands.append(new_op)
    #
    ##############################################################
    return (operands, reset_any)


##################################################################
# Structured input / output of  instructions
##################################################################


def is_nonterminal_line(s):
   g = nonterminal_start_pattern.search(s)
   if g:
      # remove everything from the parens to the end of the line
      # including two colons
      t = parens_to_end_of_line.sub('', s)
      wrds = t.split()
      short_nt_name = wrds[-1]
      if len(wrds) == 1:
         type = None
         msge("NONTERMINAL: " + short_nt_name + " notype")
      else:
         type = wrds[0]
         msge("NONTERMINAL: " + short_nt_name + " type= " + type)
      return (short_nt_name, type)
   return (None,None)

def remove_instructions(agi):
    for g in agi.generator_list:
        ii = g.parser_output.instructions[0]
        if field_check(ii,'iclass'):
            g.parser_output = remove_overridden_versions(g.parser_output)

def remove_overridden_versions(parser):
   """Remove instructions that have newer versions using a dictionary
   of lists."""
   d = {}
   for ii in parser.instructions:
      if ii.iclass in parser.deleted_instructions:
         continue # drop this record
      if ii.uname  in parser.deleted_unames:
         msge("DROPPING UNAME %s" % (ii.uname))
         continue # drop this record
      if ii.iclass in d:
         if ii.version == d[ii.iclass][0].version:
            d[ii.iclass].append(ii)
         elif ii.version > d[ii.iclass][0].version:
            # we have an updated version. drop the old stuff and start over
            del d[ii.iclass]
            d[ii.iclass] = [ii]
         else:
            pass # drop this record
      else:
         # add first element of this iclass
         d[ii.iclass] = [ii]

   iis = []
   for ilist in list(d.values()):
      iis.extend(ilist)
   parser.instructions = iis
   return parser

def read_input(agi, lines):
   """Read the input from a flat token-per-line file or a structured
   ISA input file"""
   msge("read_input " + str(global_inum))
   # first line must be a nonterminal
   (nt_name, nt_type) = is_nonterminal_line(lines[0])
   if not nt_name:
      die("Did not find a nonterminal: " + lines[0])

   parser = None
   # see if we  have encountered this nonterminal before
   try:
      gi = agi.generator_dict[nt_name]
      # we have a re-occurrence of an earlier nonterminal. We extend it now.
      msge("FOUND OLD PARSER FOR " + nt_name)
      parser = gi.parser_output
   except:
      # need to make a new generator & parser
      parser = parser_t()
      parser.nonterminal_line = lines[0].strip()
      parser.nonterminal_name = nt_name
      parser.nonterminal_type = nt_type
      gi = agi.make_generator(nt_name)
      gi.parser_output = parser
      agi.nonterminal_dict.record_nonterminal(nt_name, nt_type)

   msge("Nonterminal " + parser.nonterminal_line)
   msge("Nonterminal name " + parser.nonterminal_name)
   lines.pop(0)

   # The {...} defined "instruction" patterns must have the substring
   # "INSTRUCTIONS" in their name.

   if instructions_pattern.search(parser.nonterminal_name):
       nlines = read_structured_input(agi,
                                      agi.common.options,
                                      parser,
                                      lines,
                                      agi.common.state_bits)
   else:
       nlines = read_flat_input(agi,
                                agi.common.options,
                                parser,
                                lines,
                                agi.common.state_bits)
   return nlines


def read_structured_input(agi, options, parser, lines, state_dict):
   msge("read_structured_input")
   while len(lines) != 0:
      if verb4():
         msge("NEXTLINE " + lines[0])
      first_line = no_comments(lines[0])
      if first_line == '':
         lines.pop(0)
         continue
      first_line  = slash_expand.expand_all_slashes(first_line)

      if udelete_pattern.search(first_line):
         m = udelete_full_pattern.search(first_line)
         uname = m.group('uname')
         msge("REGISTERING UDELETE %s" % (uname))
         parser.deleted_unames[uname] = True
         lines.pop(0)
      elif delete_iclass_pattern.search(first_line):
         m = delete_iclass_full_pattern.search(first_line)
         iclass = m.group('iclass')
         parser.deleted_instructions[iclass] = True
         lines.pop(0)


      elif nonterminal_start_pattern.search(first_line):
         msge("Hit a nonterminal, returning at: " + first_line )
         break
      else:
         ii = instruction_info_t()
         okay = ii.read_structured_flexible(lines)
         if okay:
            #mbuild.msgb("PATTERN:", ii.ipattern_input)
            # when there are multiple patterns/operands in the
            # structured input, we flatten them out here, making
            # multiple complete records, one per
            # pattern/set-of-operands.
            flat_ii_recs = expand_hierarchical_records(ii)

            # finalize initialization of instruction records
            for flat_ii in flat_ii_recs:
               flat_ii.refine_parsed_line(agi,state_dict)
               flat_ii.add_fixed_base_attribute()
               flat_ii.add_scalable_attribute(agi.scalable_widths, agi)
               if flat_ii.otherwise_ok:
                  parser.otherwise_ok = True # FIXME 2008-09-25: is this used?
               else:

                  parser.instructions.append(flat_ii)


   msge("parser returning with " + str(len(lines)) + ' lines remaining.')
   return lines

##################################################################

def junk_line(line):
    if len(line) == 0:
        return True
    if line[0]  == '#':
        return True
    return False

# $$ parse_t
class parser_t(object):
   def __init__(self):
      self.nonterminal_line = ''
      self.nonterminal_name = ''
      # the actual nonterminal_type is NOW IGNORED 2008-07-22 I take
      # the value from the operand storage fields type spec.  I still
      # use the existence of the nonterminal return type to indicate
      # that an NT is a NTLUF.. FIXME!!
      self.nonterminal_type = None # for lookup functions only

      # list of partitionable_info_t or instruction_info_t, which is a
      # subclass of partitionable_info_t.
      self.instructions = []

      self.deleted_instructions = {}
      self.deleted_unames = {}

      # if epsilon actions result in errors, otherwise_ok is False. If
      # epsilon actions result in no-error, then otherwise_ok should
      # be set to true.
      self.otherwise_ok = False


   def is_lookup_function(self):
      if self.nonterminal_type != None:
         return True
      return False

   def dump_structured(self,fp):
      "Print out the expanded records."
      for ii in self.instructions:
         slist  = ii.dump_structured()
         for s in slist:
            fp.write(s)
         fp.write('\n')


   def print_structured_output(self,fp):
      "Print the input in a structuctured token-per-line fashion"
      fp.write(self.nonterminal_line + "\n")
      fp.write("\n")
      self.dump_structured(fp)



def read_flat_input(agi, options, parser, lines,state_dict):
   """These are the simple format records, one per line. Used for
   non-instruction things to make partitionable objects"""
   msge("read_flat_input " + str(global_inum))
   while len(lines) > 0:
      if verb4():
         msge("NEXTLINE " + lines[0])
      first_line = no_comments(lines[0])
      if first_line == '':
         lines.pop(0)
         continue
      first_line  = slash_expand.expand_all_slashes(first_line)
      if nonterminal_start_pattern.search(first_line):
         msge("Hit a nonterminal, returning at: " + first_line )
         break

      try:
         (new_bits, bindings) = first_line.split('|')
      except ValueError:
         die('Could not split line in to 2 pieces based on vertical bar: [' +
             first_line + ']')

      (opcode_spec,
       extra_bindings,
       all_bit_infos,
       all_prebindings,
       otherwise_ok) = parse_opcode_spec( agi, new_bits, state_dict)

      if otherwise_ok:
         parser.otherwise_ok = True # FIXME 2008-09-25 need to change this
                                    #  if 'otherwise' node have RHS support.
         lines.pop(0)
         continue

      operands_input = bindings.split()
      (operands, reset_for_prefix) = parse_operand_spec(agi, operands_input)
      if extra_bindings:
         extra_operands = parse_extra_operand_bindings(agi, extra_bindings)
         operands.extend(extra_operands)

      # now put  opcode_spec, and operands in to a data structure

      ## FIXME add a table and line number for the name?
      pi = partitionable_info_t('',new_bits, operands_input)
      pi.input_str = first_line

      pi.ipattern = bits_list_t()
      pi.ipattern.bits = all_bit_infos

      pi.prebindings  = all_prebindings

      pi.operands = operands # list of opnds.operand_info_t
      pi.reset_for_prefix = reset_for_prefix

      parser.instructions.append(pi) # FIXME: instruction is a misnomer here

      lines.pop(0)

   return lines


############################################################################
## $$ Graph build
############################################################################

# $$ graph_node_t
class graph_node(object):

   global_node_num = 0

   def __init__(self, token,bitpos):
      self.id =  self.__class__.global_node_num
      #msge("CREATE NODE %d" % (self.id))
      self.__class__.global_node_num += 1
      self.token = token
      self.instructions = [] # a list of instruction_info_t class items

      # the relative bit position, mod 8, assuming nonterminals return bytes
      self.bitpos_mod8 = bitpos & 7

      # number of bits we use to decide on the next node.
      self.decider_bits = 0

      # number of bits we accept and skip over to get to the next
      # decider-group-of-bits
      self.skipped_bits = 0

      # a nonterminal  that follows this node
      self.nonterminal = None

      # an operand decision point
      self.operand_decider = None

      # When we have to go back and pick up a bit that was ignored
      # earlier, we list it here.
      self.back_split_pos = None

      # Usually we want the epsilon actions to result in decode
      # errors. When we want to permit epsilon action for prefix-type
      # nonterminals, then we set self.otherwise_ok to True.
      self.otherwise_ok = False

      self.next = {}

      # The capture function_object_t for the operands we need to
      # capture at this node.
      self.capture_function = None

      self.trimmed_values = None

   def is_nonterminal(self):
      if self.nonterminal != None:
         return True
      return False

   def is_operand_decider(self):
      if self.operand_decider != None:
         return True
      return False
   def value_test_node(self):
      """returns (value_test, value_to_test) """
      if self.is_operand_decider():
         if len(self.next) == 2:
            found_value = False
            found_other = False
            value = None
            for k,nxt in self.next.items():
               if k == 'other' and found_other==False:
                  found_other = True
               elif found_value == False:
                  found_value = True
                  value = k
               else:
                  # multiple values
                  return (False, None)
            if found_value and found_other:
               return (True, value)
      return (False, None)

   def leaf(self):
      if len(self.next) == 0:
         return True
      return False

   def dump_str(self,pad=''):
      eol = "\n"
      s =  pad + 'id: ' + str(self.id)
      s += ' token: ' + str(self.token)
      s += ' next nodes: %d' % (len(self.next))
      s += ' insts: %d' % (len(self.instructions))
      s += eol
      s += pad + 'skipped_bits: ' + str(self.skipped_bits)
      s += ' decider_bits: ' + str(self.decider_bits)
      if self.otherwise_ok:
         s += ' otherwise_ok: ' + str(self.otherwise_ok)
      if self.back_split_pos:
         s += ' back_split_pos: ' + str(self.back_split_pos)
      if self.nonterminal != None:
         s += " NONTERMINAL:" + str(self.nonterminal)
      if self.operand_decider:
         s += ' OPERAND-DECIDER:' + str(self.operand_decider)
      s += eol
      # only print instructions for leaf nodes
      if len(self.next) == 0:
         s += pad + 'insts: ' + eol
         for ii in self.instructions:
            s += ii.dump_str(pad + '    ') + eol
      return s
   def dump(self,pad=''):
      msge(self.dump_str(pad))




def new_node(graphnode, token, bitpos):
   node =  graph_node(token,bitpos)
   graphnode.next[token] = node
   return  node

def get_bit(ii,bitpos):
   if bitpos >= len(ii.ipattern.bits):
      return 'badbit'
   return ii.ipattern.bits[bitpos]


def collect_required_values(instructions, bitpos):
   """Return a list of the required values for a list of operand
   deciders."""
   d = []
   for ii in instructions:
      if not ii.ipattern.bits[bitpos].is_operand_decider():
         die("Died looking for an operand decider")
      operand_decider = ii.ipattern.bits[bitpos]
      if operand_decider.test == 'eq':
         if operand_decider.requirement not in d:
            d.append(operand_decider.requirement)
   return d


def partition_by_required_values(options, instructions, bitpos, token,
                                 required_values, state_space, splatter=True,
                                 operand_storage_dict=None):
   """Return a dictionary of lists of instructions, split by the
   elements of the required_values list"""
   #msge("\n\n\nNEW PARTITION:" )
   d = {}
   all_values = {}
   for ii in instructions:
      if not ii.ipattern.bits[bitpos].is_operand_decider():
         die("THIS DOES NOT HAPPEN")
      # we have an operand decider
      operand_decider = ii.ipattern.bits[bitpos]
      if vod():
         msge("PARTITIONING OPERAND DECIDER  TOKEN: " +
              str(operand_decider.token))
      if operand_decider.token != token:
         die("Mixed partitionings of operand_deciders: splitting on " + token +
             " but encountered " + operand_decider.token)
      if operand_decider.test == 'eq':
         # just one instruction  needs to be placed
         if vod():
            msge("Setting EQ OD %s" % operand_decider.requirement)
         if operand_decider.requirement not in d:
            d[ operand_decider.requirement ] = [ ii ]
         else:
            d[ operand_decider.requirement ].append(ii)
         all_values[operand_decider.requirement]=True
      elif operand_decider.test == 'ne':
         # add to trimmed list of req'd vals ( excluding this value)
         # THIS DUPLICATES (references to) NODES if there is more than
         # one choice.
         if operand_decider.token in state_space:
            all_values_for_this_od = state_space[operand_decider.token]
            if vod():
               msge("NE OD: all values from state space %s" %
                    (str(all_values_for_this_od)))
         else:
            try:
               osf = operand_storage_dict[operand_decider.token]
               if osf.ctype.find('enum') == -1:
                  nvalues = 1 << int(osf.bitwidth)
                  #all_values_for_this_od = [ str(x) for x in range(0,nvalues) ]
                  all_values_for_this_od = range(0,nvalues)
                  if vod():
                     msge("Synthesized values for %s: %s" %
                          ( operand_decider.token,
                            ", ".join( [ str(x) for x in all_values_for_this_od])))
            except:
               die("could not find %s in state space dictionary" %
                   (operand_decider.token))

         if vod():
            msge("All values for OD: %s" %
                 ", ".join( [ str(x) for x in all_values_for_this_od] ))
         for a in all_values_for_this_od:
            all_values[a]=True
         trimmed_vals = list(filter(lambda x: x != operand_decider.requirement,
                               all_values_for_this_od))
         if len(trimmed_vals) == 0:
            die("We had a not-equals requirement but did" +
                " not have any other values to bin against.")

         # DO NOT MAKE ONE NODE PER trimmed_vals element - that
         # explodes the graph size.
         #msge("\tAdding other with  values " + str(trimmed_vals))
         other = 'other'
         if other not in d:
            d[ other ] = [ (trimmed_vals,ii) ]
         else:
            d[ other ].append((trimmed_vals,ii) )

   #msge("RETURNING FROM PARTITION: %s" % ( str(d.keys())))
   return (d, list(all_values.keys()) )


def all_same_operand_decider(ilist,bitpos):
   """Return false if not all of the next bits are the same
   operand-decider, also return operand decider if True"""
   last = None
   for i in ilist:
      plen = len(i.ipattern.bits)
      if bitpos >= plen:
         #msge("Fell off end of bits")
         return (False,None)

      # They can have different required values, but they must be the
      # same deciding token.

      if i.ipattern.bits[bitpos].is_operand_decider():
         if last == None:
            last = i.ipattern.bits[bitpos]
         elif last.token  != i.ipattern.bits[bitpos].token:
            return (False, None)
      else:
         return (False, None) # not an operand decider
   if last:
      return (True, last)
   return (False, None)



def all_same_nonterminal(ilist,bitpos):
   """Return false if not all of the next bits are the same
   nonterminal, also return nonterminal if True"""
   last_nonterminal = None
   for i in ilist:

      plen = len(i.ipattern.bits)
      if bitpos >= plen:
         #msge("Fell off end of bits")
         return (False,None)
      if i.ipattern.bits[bitpos].is_nonterminal():
         if last_nonterminal == None:
            last_nonterminal = i.ipattern.bits[bitpos]
         elif last_nonterminal != i.ipattern.bits[bitpos]:
            #msge("Differing NTs: [" + str(last_nonterminal)+ "] vs ["
            #+ str(i.ipattern.bits[bitpos]) + ']')
            return (False, None)
      else:
         #msge("Not a nonterminal")
         return (False, None) # not a nonterminal
   if last_nonterminal:
      return (True, last_nonterminal)
   return (False, None)


def move_candidate_od_to_front(bitpos, candidate_od, bit_info_t_list):
   """Move a speicific od names candidate_od from wherever it is in
   the list (after bitpos) to the location bitpos"""

   found = False
   for i,b in enumerate(bit_info_t_list[bitpos+1:]):
      if b.is_operand_decider():
         if b.token == candidate_od:
            found = True
            badpos = i + bitpos + 1
   if found:
      # move bit_info_t_list[badpos] to just before bitpos
      if vrearrange():
         msge("BEFORE REARRANGE: bitpos = %d  and badpos = %d" %
              (bitpos, badpos))
         for b in bit_info_t_list:
            msge( "\t" + str(b) )
      z = bit_info_t_list[badpos]
      del bit_info_t_list[badpos]
      bit_info_t_list.insert(bitpos,z)
      if vrearrange():
         msge("AFTER REARRANGE:")
         for b in bit_info_t_list:
            msge( "\t" +str(b) )

   return found

def renumber_one_ipattern(i):
    bitpos = 0
    for p in i.ipattern.bits:
        p.pbit = bitpos
        bitpos = bitpos + 1

def renumber_bitpos(ilist):
    for i in ilist:
        renumber_one_ipattern(i)

def rearrange_at_conflict(ilist,bitpos):
   """Try to rearrange ODs at a conflict"""

   # build up a list of candidate ods

   # FIXME 2008-11-12 Mark Charney: could search for all sequential
   # ODs rather than just one neighboring OD.

   candidate_ods = []
   for i in ilist:
      if bitpos >= len(i.ipattern.bits):
         return False
      if i.ipattern.bits[bitpos].is_operand_decider():
         t = i.ipattern.bits[bitpos].token
         if t not in candidate_ods:
            candidate_ods.append(t)

         # look ahead one spot too...
         nbitpos = bitpos+1
         if nbitpos < len(i.ipattern.bits):
            if i.ipattern.bits[nbitpos].is_operand_decider():
               t = i.ipattern.bits[nbitpos].token
               if t not in candidate_ods:
                  candidate_ods.append(t)

   if len(candidate_ods) == 0:
      msge("REARRANGE: NO CANDIDATE OD")
      return False

   retry = True
   for candidate_od in candidate_ods:
      if retry == False:
         break
      msge("REARRANGE ATTEMPT  using %s" % (candidate_od))
      retry = False
      for i in ilist:
         if i.ipattern.bits[bitpos].is_operand_decider():
            if candidate_od == i.ipattern.bits[bitpos].token:
               msge("\tSKIPPING %s inum %d -- already fine" %
                    ( i.get_iclass(), i.inum))
            else:
               msge("\tREARRANGE needs to juggle: %s inum %d" %
                    ( i.get_iclass(), i.inum))
               # attempt to juggle ODs in i.ipattern.bits to get
               # candidate_od in to bitpos
               if move_candidate_od_to_front(bitpos,
                                             candidate_od,
                                             i.ipattern.bits):
                  msge("\tREARRANGE one pattern worked for %s inum %d" %
                       ( i.get_iclass(), i.inum))
               else:
                  retry = True
                  msge("\tREARRANGE FAILED for %s. Trying again..." %
                       (candidate_od))
                  break # hit the outer loop

   if retry == True:
      msge("REARRANGE FAILED for all ODs")
      return False

   # make sure they are all the same OD at this bitpos now
   candidate_od = None
   for i in ilist:
      if i.ipattern.bits[bitpos].is_operand_decider():
         if candidate_od == None:
            candidate_od = i.ipattern.bits[bitpos].token
         elif candidate_od != i.ipattern.bits[bitpos].token:
            msge("REARRANGE FAILED AT END(1)! bitpos = %d" % (bitpos))
            msge( i.dump_str() )
            return False
      else:
         print_node(ilist)
         msge("REARRANGE FAILED AT END(2)!")
         return False
   msge("REARRANGE: FIXED OD CONFLICT!")

   # since we rearranged, we need to renumber the pbits or the
   # extraction will not work properly.
   renumber_bitpos(ilist)
   return True


def some_funky_spot(ilist,bitpos):
   """Return true if some pattern has a nonterminal or operand decider"""
   for i in ilist:
      if bitpos < len(i.ipattern.bits):
         if i.ipattern.bits[bitpos].is_nonterminal():
            return True
         if i.ipattern.bits[bitpos].is_operand_decider():
            return True
   return False

def print_split(others,ones,zeros,brief=False):
      for s,lst in [('Others',others),
                    ('Ones', ones),
                    ('Zeros', zeros)]:
          msge(s +': ')
          for ii in lst:
              try:
                  msge( ii.dump_str(brief=brief))
              except:
                  msge( "XUNKNOWN: " + str(ii) )


def partition_nodes(ilist,bitpos):
   """return a tuple of lists of nodes whose next bit is zero, one or
   a letter (others)"""
   zeros = []
   ones = []
   others = []
   zero = '0'
   one= '1'
   for inst in ilist:
      bit = inst.ipattern.bits[bitpos]
      if bit.value == zero:
         zeros.append(inst)
      elif bit.value == one:
         ones.append(inst)
      else:
         others.append(inst)
   return (ones,zeros,others)

def print_node(ilist):
   for ii in ilist:
      msge("\t" + ii.dump_str(brief=True))

def at_end_of_instructions(ilist, bitpos):
   """If all instructions are done with their bits, return 1
   None). Check for length problems too.  If not done, return 0.
   If there is an error, return -1"""
   done = False
   notdone = False
   for ii in ilist:
      if isinstance(ii,tuple):
         die("Bad tuple where instruction expected: "+ str(ii))
      if bitpos >= len(ii.ipattern.bits):
         done = True
      else:
         notdone = True
   if done:
      if notdone:
         msge("Length error: some instructions done and some" +
              " are not done simultaneously")
         msge("ilist len = " + str(len(ilist)))
         msge("\n\nILIST:")
         for ii in ilist:
            msge( 'bitpos:' + str(bitpos) +
                  '  len-pattern:' + str( len(ii.ipattern.bits)))
            if (len(ii.ipattern.bits)) == 0:
                msge("BAD INST: %s" % ( str(ii)))
         msge("\n\nNODE:")
         print_node(ilist)
         #die("Dying")
         return -1 # problem: some done, some not done
      return 1 # all is well, all done
   return 0 # not done yet

def no_dont_cares(instructions, bitpos):
   "Return True if there are no don't cares"
   for i in instructions:
      if i.ipattern.bits[bitpos].is_dont_care():
         return False
   return True

def some_different(instructions,bitpos):
   """Return True if there are ones and zeros and no don't cares,
   nonterminals or operand deciders"""
   zero = '0'
   one= '1'

   zeros = 0
   ones = 0
   for i in instructions:
      if i.ipattern.bits[bitpos].value == zero:
         zeros += 1
      elif i.ipattern.bits[bitpos].value == one:
         ones += 1
   if zeros > 0 and ones > 0:
      return True
   return False

def scan_backwards_for_distinguishing_bit(instructions,bitpos):
   """Return a tuple (t/f, bitpos) that says where we can partition
   this node further (when possible)."""

   b = bitpos - 1
   while b >= 0:
      if no_dont_cares(instructions,b):
         if some_different(instructions,b):
            msge("FALLBACK: we can parition on the 1s and 0s at bitpos " +
                 str(b))
            return (True, b)
      b = b - 1
   msge("FALLBACK: No bits left to examine: at bit %d" % (bitpos))
   return (False, None)

def convert_splitpos_to_bit_index(graph,splitpos):
   """Convert the fake bitposition in splitpos in to a real bit
   position by skipping leading operand deciders. Intervening
   nonterminals might mess this up??? FIXME
   """
   i = graph.instructions[0]
   real_bits = 0
   for b in i.ipattern.bits[0:splitpos]:
      if not b.is_operand_decider():
         real_bits += 1
   msge("BACKSPLIT  fake bitpos: %d real bitpos: %d\n" % (splitpos, real_bits))
   return real_bits




def back_split_graph(common, graph, bitpos, skipped_bits, splitpos):
   """Partition based on splitpos and then recur in to build_sub_graph
   for the partitions."""

   options = common.options
   msge("back_split_graph: based on " + str(splitpos))
   (ones,zeros,others) = partition_nodes(graph.instructions,splitpos)
   if vbuild():
      s =  "ones %d zeros %d others %d" % (len(ones), len(zeros), len(others))
      msge('back_split_graph: ' + s )
   if len(others) > 0:
      die("We encountered some junk on a back-split")

   if len(zeros) == 0:
      die("We didn't have any zeros in the back-split partition")
   if len(ones) == 0:
      die("We didn't have any ones in the back-split partition")

   graph.skipped_bits = skipped_bits
   graph.decider_bits = 1
   graph.back_split_pos = convert_splitpos_to_bit_index(graph,splitpos)

   # zero child node
   znode = new_node(graph,'0',bitpos)
   znode.instructions.extend(zeros)
   build_sub_graph(common,znode,bitpos, 0)  # RECUR

   # one child node
   onode = new_node(graph,'1',bitpos)
   onode.instructions.extend(ones)
   build_sub_graph(common,onode,bitpos, 0)  # RECUR



# global hack -- FIXME: 2007-07-10 to get the operand storage
#                                  dictionary in to
#                                  partition_by_required_values.
g_operand_storage_dict = None

def build_sub_graph(common, graph, bitpos, skipped_bits):
   """Recursively partition instructions based on 1s, 0s and
   placeholder letters"""
   global g_operand_storage_dict
   options = common.options

   # expand_dont_cares is an important control for the graph
   # building. If expand_dont_cares is false, whenever we see a
   # don't-care in some thing at the next bit position, then we skip
   # that bit in the graph formation. This leads to problems when
   # skipped 1s and 0s are required to disambiguate the tree
   # downstream. When expand_dont_cares is true, then whenever we have
   # some 1s or 0s that happen to collide with a don't-care in some
   # thing at the next bit positiona, then we copy all the don't-care
   # ("others") on both zero and one successor nodes. Something down
   # stream will disambiguate them necessarily. The nice thing about
   # expand_dont_cares being true is that (a) one does not have the
   # problem alluded to above (which I've only seen when processing
   # the SIB BASE table, and hacked around by swapping the nonterminal
   # argument order). And (b), we don't have to confirm that bits we
   # skipped have required values when we get down to just one
   # decoding option.
   #
   # I only expand the don't cares if they happen to line up with some
   # nodes that have 1s or 0s in them. This attempts to prevent the
   # immediates from exploding the graph. But if immediates line up
   # with some 1s and 0s, they'll get expanded. The 1B PUSH does not
   # get expanded because the 0101_0xxx is unique once you get to the
   # 0101_0 part. So that would have to be coalesced in graph merging
   # later on.
   #
   #
   # WARNING: When expand_dont_cares is true the graph currently
   # explodes in size.
   expand_dont_cares = False

   # skip_constants is an important control for the graph building. If
   # skip_constants is false, then when the next bit for all
   # instructions is 1 or the next bit for all instructions is 0, then
   # we pretend it is decider bit and make a new node.  This node is
   # trivial because it only has one out-edge, but it enabls the graph
   # merger to merge it in to the parent node when merging is
   # done. This results in a smaller graph.  When skip_constants is
   # True, then we "skip" bits where the next bit is always 1 or 0 for
   # all instructions. In this case, we still need to confirm that we
   # have a 1 or 0 at decode time, but it doesn't contribute new
   # information. After node merging, the graph is smaller when
   # skip_constants is False at graph build time, so that is the
   # preferred setting.
   skip_constants = False

   # stop_early is another important control. If stop_early is True,
   # then we do not continue building the graph when we are down to
   # one instruction. When stop_early is False, we keep going even
   # when there is only one instruction. Setting stop_early to False
   # is required to get the nonterminals that may be down stream built
   # in to the graph.
   stop_early = False

   if vbuild():
      msge("[SUBGRAPH BUILD] Token %s ninst %d" %
           (str(graph.token), len(graph.instructions)))
      for ii in graph.instructions:
         msge(ii.dump_str('   '))

   if stop_early and len(graph.instructions) == 1:
      # we are down to one option. We must verify when decoding, but
      # the path is now determined fully.
      return

   # Go to the next bit. Note: we initialize the bitpos to -1 so that
   # when we advance it here the first time, we start with bit zero.

   bitpos += 1
   if vbuild():
      msge("Token " + str(graph.token) + "   Reached bit " + str(bitpos))

   at_end = at_end_of_instructions(graph.instructions,bitpos)
   if at_end == 1:
      if vbuild():
         msge("Hit end of instructions -- skipped bits " + str(skipped_bits))
      if len(graph.instructions) > 1:
         msge("\nBUILD ERROR: more than one leaf when ran out of bits:")
         for ii in graph.instructions:
            msge(ii.dump_str('   ', brief=True))
         msge("\n\n")
         (okay, splitpos) = scan_backwards_for_distinguishing_bit(
                                                     graph.instructions,bitpos)
         if okay:
            msge("NEED TO BACKSPLIT AT POSITION %d" % (splitpos))
            # redo this bit (hence bitpos-1) once we split based on splitpos
            back_split_graph(common, graph, bitpos-1, skipped_bits, splitpos)
            return
         else:
            msge("Back-split failed to solve the problem")
         die("BUILD ERROR: more than one leaf when ran out of bits." +
             " See stdout.")
      graph.skipped_bits = skipped_bits
      return
   elif at_end == -1:
      if vbuild():
         msge("Hit end of SOME instructions -- try back_split")
      (okay, splitpos) = \
          scan_backwards_for_distinguishing_bit(graph.instructions,bitpos)
      if not okay:
         die("Back-split failed to solve ending problem")
      else:
         # redo this bit (hence bitpos-1) once we split based on splitpos
         back_split_graph(common, graph, bitpos-1, skipped_bits, splitpos)
         return

   if vpart():
      msge("Here is what we are considering, bitpos" + str(bitpos) + ":")
      for ii in graph.instructions:
         msge(ii.dump_str('   ')  + '\n')

   #####################################################################


   iterations = 0
   splitting = True
   while splitting:
      #msge("SPLIT ITERATION: %d" % (iterations))
      if iterations > 1:
         die("We should not be trying to resplit things more than once")
      iterations += 1

      # Check for identical operand deciders
      (all_same_decider, operand_decider) = \
          all_same_operand_decider(graph.instructions,bitpos)
      if all_same_decider:
         if vbuild():
            msge("All same operand decider: %s" % operand_decider)
         # hit an operand decider

         # tell current node that it is an operand decider
         graph.operand_decider = operand_decider  # a special kind of bit_info_t
         graph.skipped_bits = skipped_bits

         # Collect up the required values...
         required_values = collect_required_values(graph.instructions, bitpos)
         if vpart():
            msge("Required values for operand decider " + str(required_values))

         # When we have things that ignore a particular decider we need
         # to copy everything else to all the options. NOTE: this must be
         # false because when set to true, it messes up the subsequent bitpos
         # ordering for things that were skipped.
         splatter_dont_cares = False

         # split up the nodes based on the different values observed.
         (node_partition,values) = \
             partition_by_required_values(options, graph.instructions, bitpos,
                                          operand_decider.token,
                                          required_values, common.state_space,
                                          splatter_dont_cares,
                                          g_operand_storage_dict)

         graph.child_od_key_values = values


         # check to see if all the 'other' conditions are the same.
         # if not, we must splatter them.
         need_to_splatter = False
         previous_trimmed_values = None
         scalar_values = set()
         for k,partition in node_partition.items():
            if vpart():
               msge("SPATTER SCAN: Operand decider partition key= " + str(k))
            if isinstance(partition[0],tuple):
               for trimmed_values, ii in  partition:
                  s = set(trimmed_values)
                  if previous_trimmed_values == None:
                     previous_trimmed_values = s
                  if s != previous_trimmed_values:
                     # need to splatter!
                     msge("X9 need to splatter based on differing " +
                          "other conditions")
                     need_to_splatter = True
                     break
            else:
               scalar_values.add(k)

         # if there is an overlap between the 'other' values and
         # values referenced by non "other" nodes (scalar ODs), then
         # we need to splatter. MOD=3 and MOD!=3 will not get splattered.
         # But X=0, X=1, X!=2 will get splattered since X!=2 -> X= 0 or 1.
         # and that overlaps with existing scalar values.

         if not need_to_splatter and previous_trimmed_values:
            if scalar_values.intersection(previous_trimmed_values):
               msge("X9 need to splatter based on cases overlapping " +
                    "with scalar dispatch")
               need_to_splatter = True

         # fix up the 'other' conditions so that they are partitionable.
         if need_to_splatter:
            msge("Splattering because of conflicting 'other' conditions")
            new_node_partition = {}
            for k,partition in node_partition.items():
               if isinstance(partition[0],tuple):
                  for trimmed_values, ii in  partition:
                     for tv in trimmed_values:
                        try:
                           new_node_partition[tv].append(ii)
                        except:
                           new_node_partition[tv]=[ii]
               else:
                  try:
                     new_node_partition[k].extend(partition)
                  except:
                     new_node_partition[k]=partition
            # replace old partition with splattered partition
            node_partition = new_node_partition


         # set up the next nodes and give them their instructions.

         for k,partition in node_partition.items():
            if vpart():
               msge("PARTITIION: Operand decider partition key= " + str(k))
            next_node = new_node(graph,k,bitpos)

            if isinstance(partition[0],tuple):
               # store the key choices in the node for later graph building
               for trimmed_values, ii in  partition:
                  next_node.trimmed_values = trimmed_values
                  next_node.instructions.append(ii)
            else:
               if k == 'XED': # FIXME: why is this test here? / 2009-02-06
                  die("Bad operand decider: " + k )
               next_node.instructions.extend(partition)

         # build the subgraphs for the children
         for child in graph.next.values():
            # RECUR for operand-decider
            build_sub_graph(common, child, bitpos, 0)
         return

      ####################################################################
      # Check for identical nonterminals
      # nt is the bit_info_t for the nonterminal
      (all_same_nt, nt) = all_same_nonterminal(graph.instructions,bitpos)
      if all_same_nt:
         if vbuild():
            msge("All same nt")
         # hit a nonterminal.

         # tell current node that it is a nonterminal
         graph.nonterminal = nt
         graph.skipped_bits = skipped_bits
         if vbuild():
            msge("GRAPHBLD: Nonterminal: " +
                 str(nt) + " skipped_bits: " + str(skipped_bits))
         # build a new node that follows the nonterminal and give it
         # all the instructions.  The '-' denotes we go there when the
         # nonterminal is done parsing.
         nt_next_node = new_node(graph,'-',bitpos)

         nt_next_node.instructions.extend(graph.instructions)

         # carry on build the graph from the nt_next_node
         build_sub_graph(common, nt_next_node, bitpos, 0)
         return
      else:
         if vbuild():
            msge("Not all the same nonterminal.")

      #####################################################################
      # *AFTER* we advance the bit, we partition the nodes based on
      # *the current bit

      (ones,zeros,others) = partition_nodes(graph.instructions,bitpos)
      if vbuild():
         s =  "ones %d zeros %d others %d" % (len(ones),
                                              len(zeros), len(others))
         msge('build_sub_graph ' + s )

      # make sure we do not have some things that hit the Nonterminal
      # and some that do not
      if some_funky_spot(graph.instructions,bitpos):
         msge('FUNKY SPOT: bitpos %d' % (bitpos))
         print_split(others,ones,zeros,brief=True)
         if rearrange_at_conflict(graph.instructions, bitpos):
            msge("REARRANGED ODs TO BYPASS PROBLEM at bitpos %d" % bitpos )
            # try resplitting the nodes now that we've juggled stuff
            continue

         else:
            (okay, splitpos) = \
                scan_backwards_for_distinguishing_bit(graph.instructions,
                                                      bitpos)
            if not okay:
               die("Look-ahead error - only some are nonterminal " +
                   "at next bit position")
            else:
               # redo this bit (hence bitpos-1) once we split based on
               # splitpos.
               back_split_graph(common, graph,
                                bitpos-1, skipped_bits, splitpos)
               return
      else:
         splitting = False # we are good to exit

   if verb7():
      print_split(others,ones,zeros)


   # FIXME: enabling either of these lines causes a python error at
   # this point we never need this nodes instructions again.  (Turns
   # out we need them anyway for generating args for the nonterminals,
   # so all is not lost, just confused.)
   #del graph.instructions
   #graph.instructions = []

   # if there are any others in then, we cannot split on this bit, so
   # just keep going. Similarly, if there are all 1s or all 0s then we
   # just keep going (when skip_constants is True). Only split the
   # node if it is a mix of 1s and 0s.
   if len(others) > 0:

      ####OLD STUFF build_sub_graph(common,graph, skipped_bits+1)  # RECUR

      if expand_dont_cares and (len(ones)>0 or len(zeros)>0):
         # we only do the expansion if ones/zeros are floating around
         # at this point. Build two nodes. Put all the ones in the
         # "one" node, all hte zeros in the "zero" node and the others
         # in both nodes! Then recur on both nodes
         if vbuild():
            msge("Duplicating dontcares")
         graph.skipped_bits = skipped_bits
         graph.decider_bits = 1

         # zero child node
         znode = new_node(graph,'0',bitpos)
         if len(zeros) > 0:
            znode.instructions.extend(zeros)
         # Add the "don't-care others" to the zeros
         znode.instructions.extend(others)
         build_sub_graph(common,znode,bitpos, 0)  # RECUR

         # one child node
         onode = new_node(graph,'1',bitpos)
         if len(ones) > 0:
            onode.instructions.extend(ones)
         # Add the "don't-care others" to the ones
         onode.instructions.extend(others)
         build_sub_graph(common,onode,bitpos, 0)  # RECUR

      else:
         build_sub_graph(common,graph,bitpos, skipped_bits+1)  # RECUR

   elif len(ones) > 0 and len(zeros) == 0:
      # Some one's but no zeros, no others
      if vbuild():
         msge("some ones, no zeros no others")
      if skip_constants:
         build_sub_graph(common,graph, bitpos, skipped_bits+1)  # RECUR
      else:
         graph.skipped_bits = skipped_bits
         graph.decider_bits = 1

         onode = new_node(graph,'1',bitpos)
         onode.instructions.extend(ones)
         build_sub_graph(common,onode,bitpos, 0)   # RECUR
   elif len(ones) == 0 and len(zeros) > 0:
      # Some zeros's but no ones, no others
      if vbuild():
         msge("some zeros, no ones  no others")
      if skip_constants:
         build_sub_graph(common,graph,bitpos, skipped_bits+1)
      else:
         graph.skipped_bits = skipped_bits
         graph.decider_bits = 1

         znode = new_node(graph,'0',bitpos)
         znode.instructions.extend(zeros)
         build_sub_graph(common,znode, bitpos, 0)  # RECUR
   else:
      # some zeros, some ones -> split it
      if vbuild():
         msge("Just 0s and 1s, splitting, building a subgraph")
      graph.skipped_bits = skipped_bits
      graph.decider_bits = 1

      # zero child node
      znode = new_node(graph,'0',bitpos)
      znode.instructions.extend(zeros)
      build_sub_graph(common,znode, bitpos, 0)  # RECUR

      # one child node
      onode = new_node(graph,'1',bitpos)
      onode.instructions.extend(ones)
      build_sub_graph(common,onode,bitpos, 0)  # RECUR



def build_graph(common, parser_output, operand_storage_dict):
   """Build a graph of the parsed instructions. Return the root"""
   if vgraph_res():
      print_resource_usage('build_graph.0')
   global g_operand_storage_dict
   g_operand_storage_dict = operand_storage_dict
   if verb4():
      msge("Building graph:")
      print_node(parser_output.instructions)
      if parser_output.otherwise_ok:
         msge("Otherwise-ok is set to true for this nonterminal")
   nt_name = parser_output.nonterminal_name
   graph  = graph_node(nt_name,0)
   #msge("Building new graph: %d" % (graph.id))

   #THIS LINE IS THE HUGE BIG MEMORY HOG. IS IT REALLY NEEDED??? NO!!
   # Removing it cut the memory usage in half and the execution time in half!
   #ilist =  copy.deepcopy(parser_output.instructions)
   ilist =  parser_output.instructions
   if vgraph_res():
      print_resource_usage('build_graph.1')
   graph.instructions.extend(ilist)
   if vgraph_res():
      print_resource_usage('build_graph.2')
   bitpos = -1
   skipped_bits = 0
   build_sub_graph(common,graph, bitpos, skipped_bits)
   if vgraph_res():
      print_resource_usage('build_graph.3')
   return graph


def print_graph(options, node, pad =''):
   s = node.dump_str(pad)
   msge(s)
   for k,nxt in node.next.items():  # PRINTING
      s = pad + ' key: ' + str(k)
      msge(s)
      print_graph(options, nxt, pad + '        ')

############################################################################
## $$ OPCAP capturing operands
############################################################################

def collect_immediate_operand_bit_positions(options, opnd, ii):
   """Fill in the opnd.bit_positions list with index of each bit in
   the immediate operand."""
   limit = len(ii.ipattern.bits)
   last_bit_pos = {} # record the next starting point for each letter
                     # we encounter
   for b in opnd.bits:   # try to find each bit.
      if b in last_bit_pos:
         start_at = last_bit_pos[b]
      else:
         start_at = 0
      found = False
      # look at the bits in the ipattern
      for p in range(start_at,limit):
         if ii.ipattern.bits[p].value == b:
            opnd.bit_positions.append( p )
            # bump our new starting point to after the position we just found
            last_bit_pos[b] = p+1
            found = True
            break

      if not found:
         die("Did not find bit %s of operand %s in instruction %s " %
             (str(b), str(opnd), ii.dump_str()))

################################

uninteresting_operand_types_list = ['imm_const', 'reg', 'relbr', 'ptr', 'error',
                                    'nt_lookup_fn', 'mem', 'xed_reset',
                                    'flag', 'agen']

uninteresting_operand_types_dict = \
    dict(zip(uninteresting_operand_types_list,
             [True]*len(uninteresting_operand_types_list)))


def decorate_operand(options,opnd,ii):
   """Set opnd.bit_positions list and opnd.rightmost_bitpos for this
   operand in this instruction"""

   global uninteresting_operand_types_dict

   if opnd.type in uninteresting_operand_types_dict:
      pass
   elif opnd.type == 'imm':
      if ii.prebindings and opnd.name in ii.prebindings:
         opnd.bit_positions = [ x.pbit for x in
                                ii.prebindings[opnd.name].bit_info_list ]
      else:
         collect_immediate_operand_bit_positions(options,opnd, ii)
      opnd.rightmost_bitpos = max(opnd.bit_positions)
   else:
      die("Unhandled operand type: " + str(opnd))



def decorate_operands(options,agi):
   for gi in agi.generator_list:
      for ii in gi.parser_output.instructions:
         for opnd in ii.operands:
            decorate_operand(options,opnd,ii)


def find_all_operands(options, node):
   """Return a set of operand names for this graph node. Just look at
   all the instructions."""
   operands = set()

   if vcapture():
      for ii in node.instructions:
         for opnd in ii.operands:
            msge("FINDALL: " + opnd.name + " type= [" + opnd.type + ']')

   # Get the operands from the first instruction
   # Only look at the imm-type operands
   ii = node.instructions[0]
   for opnd in ii.operands:
      if vcapture():
         msge("FINDALL Operand " + opnd.name + " type= [" + opnd.type + ']')
      # at leaves, include all operands. at internal nodes, just the
      # reg, imm and imm_const operands.
      if node.leaf():
         operands.add(opnd.name)
      elif opnd.type == 'imm' or opnd.type == 'imm_const' or opnd.type == 'reg':
         operands.add(opnd.name)

   # Remove any operands that are not in every instruction.
   # (We do not reprocess the first element.)
   for ii in node.instructions[1:]:
      op2set = set()
      for opnd in ii.operands:
         if node.leaf():
            # FIXME: this *was* operands.add(opnd.name)
            # 2007-06-26. Not sure if it was wrong or equivalent.
            op2set.add(opnd.name)
         elif opnd.type == 'imm' or opnd.type == 'imm_const' or \
                 opnd.type == 'reg':
            op2set.add(opnd.name)
      operands = operands.intersection(op2set)
   return operands


def collect_instruction_types(agi, master_list):
   """Collect the iclass / category /extension"""
   need_to_die = False
   for generator in agi.generator_list:
      for ii in generator.parser_output.instructions:
         if field_check(ii, 'iclass'):
            plist = []
            if field_check(ii, 'attributes'):
                plist = ii.attributes

            if field_check(ii, 'iclass_string_index'):
                iclass_string_index = ii.iclass_string_index
            else:
                iclass_string_index = 0

            t = (ii.iclass, ii.extension, ii.category, ii.isa_set,
                 plist,
                 iclass_string_index)
            if ii.iform_enum  in master_list:
               # duplicate iform - check extension and isa-set
               (oldi, olde, oldc,
                olds, oldp, oldisi) = master_list[ii.iform_enum]
               if olde != ii.extension:
                  need_to_die = True
                  msgb("ERROR:EXTENSION ALIASING IN IFORM TABLE", ii.iform_enum)
               if olds != ii.isa_set:
                  msgb("ERROR: ISA_SET ALIASING IN IFORM TABLE", ii.iform_enum)
                  need_to_die = True
               msgb("DUPLICATE IFORM", ii.iform_enum)
            master_list[ii.iform_enum] = t
   if need_to_die:
      mbuild.die("Dieing due to iform aliasing")

def collect_isa_sets(agi):
   """Collect the isaset info"""
   s = set()
   for generator in agi.generator_list:
      for ii in generator.parser_output.instructions:
         if field_check(ii, 'iclass'):
             s.add(ii.isa_set.upper())
   return s



def collect_tree_depth(node, depths, depth=0):
   """Collect instruction field data for enumerations"""

   cdepth = depth + 1
   if len(node.next) == 0:
      try:
         depths[cdepth] += 1
      except:
         depths[cdepth] = 1
   else:
      for child in node.next.values():
         collect_tree_depth(child, depths, cdepth)
   return depths

def collect_ifield(options, node, field, master_list):
   """Collect instruction field data for enumerations"""
   for ii in node.instructions:
      if field_check(ii, field):
         s = getattr(ii,field)
         if s not in master_list:
            master_list.append(s)
   for child in node.next.values():
      # FIXME: sloppy return value handling???
      collect_ifield(options,child, field,master_list)
   return master_list


def collect_ofield(options, node, field, master_list):
   """Collect operand field data for enumerations"""
   for ii in node.instructions:
      for opnd in ii.operands:
         if field_check(opnd, field):
            s = getattr(opnd,field)
            if s != None and s not in master_list:
               master_list[s] = True
   for child in node.next.values():
      collect_ofield(options,child, field,master_list)

def collect_ofield_operand_type(options, node, field, master_list):
   """Collect operand type enumeration data"""
   for ii in node.instructions:
       for opnd in ii.operands:
           if field_check(opnd, field):
               s = opnd.get_type_for_emit()
               #s = getattr(opnd,field)
               if s != None and s not in master_list:
                   master_list[s] = True
   for child in node.next.values():
       collect_ofield_operand_type(options,child, field,master_list)


def collect_ofield_name_type(options, node, field, master_list):
   """Collect operand field data for enumerations"""
   for ii in node.instructions:
      for opnd in ii.operands:
         if field_check(opnd, field):
            s = getattr(opnd,field)
            type = getattr(opnd,'type')
            if s not in master_list:
               master_list[s]=type
   for child in node.next.values():
      collect_ofield_name_type(options,child, field,master_list)



def collect_attributes_pre(options, node,  master_list):
    collect_attributes(options, node,  master_list)
    # add always-available attributes. These facilitate writing
    # unconditional property-checking code in XED.
    for attr in [ 'MASKOP_EVEX', 'MASK_AS_CONTROL' ]:
        if attr not in master_list:
            master_list.append(attr)


def collect_attributes(options, node,  master_list):
   """Collect all attributes"""
   for ii in node.instructions:
         if field_check(ii, 'attributes'):
            s = getattr(ii,'attributes')
            if isinstance(s, list):
               for x in s:
                  if x not in master_list:
                     master_list.append(x)
            elif s != None and s not in master_list:
               master_list.append(s)
   for nxt in node.next.values():
      collect_attributes(options,nxt, master_list)


idata_files = 0
def write_instruction_data(agi, idata_dict):
   """Write a file containing the content of the idata_dict. The keys
   are iclass:extension the values are (iclass, extension, category). This
   appends to the file if we've already opened this."""
   global idata_files
   idata_files += 1
   if idata_files > 1:
       die("Not handled: appending ot idata.txt file")

   fe = xed_file_emitter_t(agi.common.options.xeddir,
                           agi.common.options.gendir,
                           'idata.txt',
                           shell_file=True)
   fe.start(full_header=False)

   kys = list(idata_dict.keys())
   kys.sort()
   s = "#%-19s %-15s %-15s %-30s %-20s %s\n" % ("iclass",
                                                "extension",
                                                "category",
                                                "iform",
                                                "isa_set",
                                                'attributes')
   fe.write(s)
   for iform in kys:
      (iclass,extension,category,isa_set, plist,
                              iclass_string_index) = idata_dict[iform]
      if plist:
          attributes = ":".join(plist)
      else:
          attributes = 'INVALID'
      s = "%-19s %-15s %-15s %-30s %-20s %s\n" % (iclass,
                                                  extension,
                                                  category,
                                                  iform,
                                                  isa_set,
                                                  attributes)
      fe.write(s)
   fe.close()

def attr_dict_keyfn(a):
    return a[0]

def write_attributes_table(agi, odir):
   fn = 'xed-attributes-init.c'
   if vattr():
       msgb("Writing attributes file", fn)
   f = agi.common.open_file(fn, start=False)
   f.add_misc_header("#include \"xed-attributes.h\"")
   f.add_misc_header("#include \"xed-gen-table-defs.h\"")
   f.start()
   f.write("\nconst xed_attributes_t ")
   f.write("xed_attributes[XED_MAX_REQUIRED_ATTRIBUTES] = {\n")

   if vattr():
       msgb("Unique attributes", len(agi.attributes_dict))
   t = []
   for s,v in agi.attributes_dict.items():
       t.append((v,s))
   t.sort(key=attr_dict_keyfn)
   if vattr():
       msgb("Sorted Unique attributes", len(t))
   agi.attributes_ordered =  t

   #  agi.attributes_ordered has tuple (i,s) where s is a comma
   #  separated list of attributes that we'll use to manufacture the
   #  initialization equations.
   if len(agi.attributes_ordered) >= 65536:
       die("Too many attributes combinations for the 16b index used" +
           " in the xed_inst_t data structure." +
           " Please report this to the SDE/XED team.")

   for i,s in agi.attributes_ordered:
       if s:
           v = s.split(',')
           struct_init = make_attributes_structure_init(agi,v)
       else:
           struct_init = make_attributes_structure_init(agi,None)
       f.write("/* %5d */ %s,\n" % (i,struct_init))
   f.write("\n};\n")
   f.close()

def write_quick_iform_map(agi,odir,idata_dict):
   fn = 'xed-iform-map-init.c'
   f = agi.common.open_file(fn, start=False)
   f.add_misc_header("#include \"xed-iform-map.h\"")
   f.start()

   # FIXME: declare this type
   f.write("\nconst xed_iform_info_t xed_iform_db[XED_IFORM_LAST] = {\n")
   first = True
   for (iclass,iform_num,iform) in agi.iform_tuples:
      try:
         (x_iclass,extension,category,isa_set,
          plist,
          iclass_string_index) = idata_dict[iform]
      except:
          (x_iclass,extension,category,isa_set,
           plist,
           iclass_string_index) = ('INVALID',
                                   'INVALID',
                                   'INVALID',
                                   'INVALID',
                                   None,
                                   0) # FIXME BADNESS

      if first:
         first = False
      else:
         f.write(",\n")
      qual_iclass = "XED_ICLASS_%s" % (iclass.upper())
      qual_category = "XED_CATEGORY_%s" % (category.upper())
      qual_extension = "XED_EXTENSION_%s" % (extension.upper())
      qual_isa_set = "XED_ISA_SET_%s" % (isa_set.upper())
      t = '/* %29s */ {  (xed_uint16_t) %25s, (xed_uint8_t) %22s, (xed_uint8_t)%20s, (xed_uint16_t)%25s, (xed_uint16_t)%4d }' % \
            (iform,
             qual_iclass,
             qual_category,
             qual_extension,
             qual_isa_set,
             iclass_string_index)
      f.write(t)
   f.write("\n};\n")

   f.close()

def collect_graph_enum_info(agi,graph):
   # we ignore the return values because we don't need them. The agi
   # fields get written by the collect*() functions.

   # operand fields
   collect_ofield_operand_type(agi.common.options,
                               graph,
                               'type',
                               agi.operand_types)
   collect_ofield(agi.common.options,graph, 'oc2', agi.operand_widths)
   collect_ofield_name_type(agi.common.options,graph, 'name',
                            agi.operand_names)

   collect_ifield(agi.common.options,graph, 'iclass',agi.iclasses)
   collect_ifield(agi.common.options,graph, 'category', agi.categories)
   collect_ifield(agi.common.options,graph, 'extension', agi.extensions)

   collect_attributes_pre(agi.common.options,graph,  agi.attributes)

def add_invalid(lst):
   if 'INVALID' not in lst:
      lst[0:0] = ['INVALID']

############################################################################
def key_invalid_first(x):
    # make 'INVALID' sort to be first.
    if x == 'INVALID':
        # space is first printable character in ascii table and should
        # not show up in our usage.
        return ' '
    return x


def key_invalid_tuple_element_0(x):
    return key_invalid_first(x[0])
def key_tuple_element_1(x):
    return x[1]

class rep_obj_t(object):
    def __init__(self, iclass, indx, repkind):
        self.iclass = iclass
        self.indx = indx
        self.repkind = repkind
        self.no_rep_iclass = None
        self.no_rep_indx = None


def repmap_emit_code(agi, plist, kind, hash_fn):
    """Emit table that implements the required mapping of iclasses. plist
    is an array of (key,value) pairs. kind is one of repe, repne, rep
    or norep. The hash function maps from the keys to a unique
    value. """

    fo = function_object_t(name='xed_' + kind + '_map',
                           return_type='xed_iclass_enum_t',
                           dll_export=True)
    fo.add_arg('xed_iclass_enum_t iclass')
    t = {}
    mx = 0
    for (k,v) in plist:
        h = hash_fn.apply(k)
        t[h] = (k,v)
        mx = max(mx, h)

    # For nonlinear hashes, add hash key input validation so that we
    # check if the input matches the thing we expect to get on the
    # output of the hash. Then the functions won't return undefined
    # results for unexpected inputs.

    if hash_fn.kind() == 'linear':
        array_limit = mx+1  # no extra room required for validation.
    else:
        array_limit = 2*(mx+1)  # make room for input key validation
    fo.add_code('const xed_uint16_t lu_table[{}] = {{'.format(array_limit))

    hashes = list(t.keys())
    hashes.sort()

    # fill in the rows of the array
    for h in range(0,mx+1):
        if h in t:
            (k,v) = t[h]
        else:
            k = "0xFFFF"
            v = 0  # XED_ICLASS_INVALID
        if hash_fn.kind() == 'linear':
            fo.add_code( '/* {} -> {} */ {},'.format(k,h,v))
        else:
            fo.add_code( '/* {} -> {} */ {}, {},'.format(k,h, k,v))

    fo.add_code_eol('}')
    fo.add_code_eol('const xed_uint_t key = (xed_uint_t)iclass')
    fo.add_code_eol('const xed_uint_t hash = {}'.format(hash_fn.emit_cexpr()))
    fo.add_code(    'if (hash <= {}) {{'.format(mx))
    if hash_fn.kind() == 'linear':
        fo.add_code_eol('   const xed_uint_t v = lu_table[hash]')
        fo.add_code_eol('   return (xed_iclass_enum_t) v')
    else:
        # validate the correct input mapped to the output
        fo.add_code_eol('   const xed_uint_t ek = lu_table[2*hash]')
        fo.add_code(    '   if (ek == key) {')
        fo.add_code_eol('      const xed_uint_t v = lu_table[2*hash+1]')
        fo.add_code_eol('      return (xed_iclass_enum_t) v')
        fo.add_code(    '   }')
    fo.add_code(    '}')
    fo.add_code_eol('return XED_ICLASS_INVALID')
    return fo

def emit_iclass_rep_ops(agi):

    """We want to make several functions that map (1) norep -> rep, (2)
    norep -> repe, (3) norep ->repne, and (4) rep/repe/repne -> norep.
    To do that, we need 2 hash functions. One hash function maps from
    rep/repe/repne keys and and another one mapping from norep keys.
    """
    import hashfks
    import hashmul
    import hashlin

    # collect the iclasses of interest by name.
    keys = []
    repobjs = []
    for i,iclass in enumerate(agi.iclasses_enum_order):
        #msge("TTX-ICLASS: {}".format(str(iclass)))
        if 'REPE_' in iclass:
            keys.append(i)
            repobjs.append(rep_obj_t(iclass,i,'repe'))
        if 'REPNE_' in iclass:
            keys.append(i)
            repobjs.append(rep_obj_t(iclass,i,'repne'))
        if 'REP_' in iclass:
            keys.append(i)
            repobjs.append(rep_obj_t(iclass,i,'rep'))

    # fill in the no-rep info for each object
    for o in repobjs:
        o.no_rep_iclass = re.sub(r'REP(E|NE)?_', '', o.iclass)
        if o.no_rep_iclass in agi.iclasses_enum_order:
            o.no_rep_indx  = agi.iclasses_enum_order.index(o.no_rep_iclass)
        else:
            o.no_rep_indx  = 0  # invalid

    # make a list of keys for the norep-to-whatever hash functions
    no_rep_keys = uniqueify( [x.no_rep_indx for x in repobjs])
    no_rep_keys.sort()

    msge("NOREP KEYS: {}".format(str(no_rep_keys)))
    msge("REP KEYS: {}".format(str(keys)))

    # find the two required  hash functions
    all_fn = { 'repinst':None, 'norepinst':None }
    for kind, kl in [('repinst',keys), ('norepinst',no_rep_keys)]:
        hashfn = hashlin.get_linear_hash_function(kl)
        if not hashfn:
            hashfn = hashmul.find_perfect(kl)
        if not hashfn:
            hashfn = hashfks.find_fks_perfect(kl)

        if hashfn:
            msge('{}'.format(hashfn.emit_cexpr()))
            msge('{}'.format(str(hashfn)))
            msge('FOUND PERFECT HASH FUNCTION FOR {}'.format(kind))
            all_fn[kind]=hashfn
        else:
            # If this ever happens, it is seriously bad news. We'll
            # have to upgrade the perfect hash function generation so
            # that this succeeds or make a fallback code path that either
            # large or slow. Or one could generate a 2-level perfect hash
            # but that seems like overkill for this.
            die('DID NOT FIND PERFECT HASH FUNCTION FOR {}'.format(kind))

    functions = []
    # emit the 3 functions that map from norep -> various kinds of
    # rep/repe/repne prefixes
    for kind in ['repe', 'repne', 'rep']:
        plist = []
        for r in repobjs:
            if r.repkind == kind:
                plist.append((r.no_rep_indx, r.indx))
        fo = repmap_emit_code(agi, plist, kind, all_fn['norepinst'])
        functions.append(fo)

    # emit the 1 function that maps from rep/repe/repne -> norep version
    plist = []
    for r in repobjs:
        plist.append((r.indx, r.no_rep_indx))
    fo = repmap_emit_code(agi, plist, "norep", all_fn['repinst'])
    functions.append(fo)

    cfp = agi.open_file('xed-rep-map.c')
    for fn in functions:
        cfp.write(fn.emit())
    cfp.close()

##############################################################################

def emit_iclass_enum_info(agi):
   """Emit major enumerations based on stuff we collected from the
   graph."""
   msge('emit_iclass_enum_info')
   iclasses = [s.upper() for s in agi.iclasses]
   add_invalid(iclasses)

   # 2...9  # omitting NOP1
   iclasses.extend( [ "NOP%s" % (str(x)) for x in  range(2,10)])

   iclasses = uniqueify(iclasses)
   # sort each to make sure INVALID is first
   iclasses.sort(key=key_invalid_first)
   gendir = agi.common.options.gendir
   xeddir = agi.common.options.xeddir
   agi.iclasses_enum_order = iclasses
   i_enum =  enum_txt_writer.enum_info_t(iclasses, xeddir, gendir,
                                         'xed-iclass',
                                         'xed_iclass_enum_t',
                                         'XED_ICLASS_',
                                         cplusplus=False)

   i_enum.print_enum()
   i_enum.run_enumer()
   agi.add_file_name(i_enum.src_full_file_name)
   agi.add_file_name(i_enum.hdr_full_file_name, header=True)
   agi.all_enums['xed_iclass_enum_t'] = iclasses

def power2(x):
   """Return a list of the powers of 2 from 2^0... 2^x"""
   if x == 0:
      return None
   ret = []
   for p in range(0,x):
      ret.append(2**p)
   return ret

max_attributes=0

def emit_attributes_table(agi, attributes):
   """Print a global initializer list of attributes to the
   xed_attributes_table[XED_MAX_ATTRIBUTE_COUNT]"""
   cfp = agi.open_file('xed-attributes-list.c')
   cfp.write('const xed_attribute_enum_t ' +
             'xed_attributes_table[XED_MAX_ATTRIBUTE_COUNT] = {\n')
   first = True
   for attr  in attributes:
      if first:
         first = False
      else:
         cfp.write(',\n')
      cfp.write('  XED_ATTRIBUTE_%s' % (attr))
   cfp.write('\n};\n')
   cfp.close()


def emit_enum_info(agi):
   """Emit major enumerations based on stuff we collected from the
   graph."""
   msge('emit_enum_info')
   # make everything uppercase
   nonterminals = [  s.upper() for s in agi.nonterminal_dict.keys()]
   operand_types = [ s.upper() for s in agi.operand_types.keys()]
   operand_widths = [ s.upper() for s in agi.operand_widths.keys()]

   operand_names = [ s.upper() for s in
                     list(agi.operand_storage.get_operands().keys()) ]
   msge("OPERAND-NAMES " + " ".join(operand_names))


   extensions = [ s.upper() for s in agi.extensions]
   categories = [ s.upper() for s in agi.categories]
   attributes = [ s.upper() for s in agi.attributes]
   # remove the things with equals signs
   attributes = list(filter(lambda s: s.find('=') == -1 ,attributes))


   # add an invalid entry to each in the first spot if it is not
   # already in the list. Sometimes it is there already, so we must
   # sort to make INVALID the 0th entry.
   add_invalid(nonterminals)
   add_invalid(operand_types)
   add_invalid(operand_widths)
   add_invalid(extensions)
   add_invalid(categories)
   gendir = agi.common.options.gendir
   xeddir = agi.common.options.xeddir


   nonterminals.sort(key=key_invalid_first)
   nt_enum =  enum_txt_writer.enum_info_t(nonterminals, xeddir, gendir,
                                          'xed-nonterminal',
                                          'xed_nonterminal_enum_t',
                                          'XED_NONTERMINAL_',
                                          cplusplus=False)

   #For xed3 we want to dump a C mapping nt_enum -> nt_capture_function
   #for that matter we want a mapping:
   #nt_enum_numeric_value -> nt_name
   xed3_nt_enum_val_map = {}
   upper_dict = {}
   for nt_name in agi.nonterminal_dict.keys():
       nt_name_upper = nt_name.upper()
       upper_dict[nt_name_upper] = nt_name
   for i,upper_nt in enumerate(nonterminals):
       if i == 0:
           continue #no nt_name for invalid guy
       xed3_nt_enum_val_map[i] = upper_dict[upper_nt]
   agi.xed3_nt_enum_val_map = xed3_nt_enum_val_map

   operand_names.sort()
   add_invalid(operand_names)
   on_enum = enum_txt_writer.enum_info_t(operand_names, xeddir, gendir,
                                         'xed-operand',
                                         'xed_operand_enum_t',
                                         'XED_OPERAND_',
                                         cplusplus=False)
   #for xed3 we want to create xed3_operand_struct_t
   #and it would be nice to order struct members in the
   #operand_enum order
   agi.xed3_operand_names = operand_names

   operand_types.sort(key=key_invalid_first)
   ot_enum = enum_txt_writer.enum_info_t(operand_types, xeddir, gendir,
                                         'xed-operand-type',
                                         'xed_operand_type_enum_t',
                                         'XED_OPERAND_TYPE_',
                                         cplusplus=False)

   attributes.sort(key=key_invalid_first)
   lena = len(attributes)
   attributes_list = ['INVALID']
   if lena > 0:
      attributes_list.extend(attributes)
   if lena > 128:
      die("Exceeded 128 attributes. " +
          " The XED dev team needs to add support for more." +
          " Please report this error.")
   global max_attributes
   max_attributes= lena

   emit_attributes_table(agi, attributes)

   for i,a in enumerate(attributes_list):
       agi.sorted_attributes_dict[a] = i

   at_enum = enum_txt_writer.enum_info_t(attributes_list, xeddir, gendir,
                                         'xed-attribute',
                                         'xed_attribute_enum_t',
                                         'XED_ATTRIBUTE_',
                                         cplusplus=False)


   categories.sort(key=key_invalid_first)
   c_enum = enum_txt_writer.enum_info_t(categories, xeddir, gendir,
                                        'xed-category',
                                        'xed_category_enum_t',
                                        'XED_CATEGORY_',
                                        cplusplus=False)

   extensions.sort(key=key_invalid_first)
   e_enum = enum_txt_writer.enum_info_t(extensions, xeddir, gendir,
                                        'xed-extension',
                                        'xed_extension_enum_t',
                                        'XED_EXTENSION_',
                                        cplusplus=False)

   enums = [ nt_enum, on_enum, ot_enum, at_enum,
             # ow_enum,
             c_enum, e_enum ]


   for e in enums:
      e.print_enum()
      e.run_enumer()
      agi.add_file_name(e.src_full_file_name)
      agi.add_file_name(e.hdr_full_file_name,header=True)


############################################################################

def emit_code(f,s):
   'A simple function that tacks on a semicolon and a newline'
   f.write(s + ';\n')

def pick_arg_type(arg):
   """Arg is a bit string whose name length determines what type we
   should use for passing it"""
   return 'xed_uint32_t'
   #if arg == None or len(arg) <= 32:
   #   utype = "xed_uint32_t"
   #else:
   #   utype = "xed_uint64_t"
   #return utype

def create_basis(arg):
   "return an bit string with the values of the 1s in arg, and zeros elsewhere"
   basis = letter_basis_pattern.sub('0',arg)
   # squish strings of all zeros down to just a single zero.
   if all_zeros_pattern.match(basis):
      return '0'
   return basis

def get_inst_from_node(node):
   if len(node.instructions) == 0:
      die("no instructions when doing cg for nonterminal. graph build error.")
   # grab the first instruction since they are all the same when the
   # get to a nonterminal
   ii = node.instructions[0]

   #FIXME: confirm that the arg bits are in the same positions for all
   #the instructions of this node. Otherwise erroneous bits will be
   #extracted.

   return ii

############################################################################
def compute_iform(options,ii, operand_storage_dict):
   """These are really the iforms."""
   iform = []
   if viform():
      msge("IFORM ICLASS: %s" % (ii.iclass))
   iform.append(ii.iclass)
   for operand in ii.operands:
      if operand.internal:
         if viform():
            msge("IFORM SKIPPING INTERNAL %s" % (operand.name))
      elif operand.visibility == 'SUPPRESSED':
         if viform():
            msge("IFORM SKIPPING SUPPRESSED %s" % (operand.name))

      elif operand.type == 'nt_lookup_fn':
         s = operand.lookupfn_name_base
         if operand.oc2 and s not in ['X87'] :
            if operand.oc2 == 'v' and s[-1] == 'v':
               pass # avoid duplicate v's
            else:
               s += operand.oc2
         iform.append( s )
      elif operand.type == 'reg':
         s = operand.bits.upper()
         s= re.sub('XED_REG_','',s)
         if operand.oc2 and operand.oc2 not in ['f80']:
            s += operand.oc2
         iform.append( s )
      elif operand.type == 'imm_const':
         s = operand.name.upper()
         s=re.sub('IMM[01]','IMM',s)
         s=re.sub('MEM[01]','MEM',s)
         add_suffix = True
         if s == 'IMM':
            add_suffix = options.add_suffix_to_imm
         if add_suffix:
            if operand.oc2:
               s += operand.oc2
         iform.append( s )
      else: # this skips MOD/REG/RMp
         if viform():
            msge("IFORM SKIPPING %s" % (operand.name))
   if len(iform) == 0:
      iform = ['default']
   ii.iform = iform
   if viform():
      msgb("IFORMX", "%s: %s" % (ii.iclass, "_".join(iform)))
   return tuple(iform)


def compute_iforms(options, gi, operand_storage_dict):
   """Classify the operand patterns"""

   # look at the first parser record to see if it contains actual
   # instructions.
   ii = gi.parser_output.instructions[0]
   if not field_check(ii,'iclass'):
    return None

   iforms = {} # dict by iform pointing instructions recs
   ii_iforms = {} # dict by iclass of iform names
   for ii in gi.parser_output.instructions:
      iform  = compute_iform(options,ii,operand_storage_dict)
      if viform():
         msge("IFORM %s %s" % (ii.iclass, str(iform)))
      s = "_".join(iform)
      if ii.iform_input: # override from grammar input
         s = ii.iform_input
      ii.iform_enum = s

      if viform():
          try:
             iforms[s].append(ii)
          except:
             iforms[s]=[ii]
          try:
             ii_iforms[ii.iclass].append(s)
          except:
             ii_iforms[ii.iclass]=[s]

   # printing various ways
   if viform():
      for iform,iilist in iforms.items():
         msge("IFORM %s: %s" % (iform,
                                " ".join([x.iclass for x in iilist] )))

      for iclass,iformlist in ii_iforms.items():
         str_iforms = {}
         dups = []
         for iform in iformlist:
            if iform in str_iforms:
               dups.append(iform)
            else:
               str_iforms[iform]=True


         msge("II_IFORM %s: %s" % (iclass, " ".join(list(str_iforms.keys()))))
         if len(dups)!=0:
            msge("\tDUPS: %s: %s" % (iclass," ".join(dups)))

############################################################################
## CG code generation
############################################################################

# $$ code_gen_dec_arg_t
class code_gen_dec_args_t(object):
   """Empty class that I fill in as I pass arguments"""
   pass


operand_max=0

def code_gen_itable_operand(agi,
                            data_table_file,
                            operand):
   """Emit code for one opnds.operand_info_t operand"""

   global operand_max

   if operand.type == 'error':
      return False
   if operand.internal:
       return False

   this_operand = operand_max
   oprefix =  'xed_operand+%s' % str(operand_max)
   operand_max += 1

   x_name = None
   x_vis = None
   x_rw = None
   x_oc2 = None
   x_type = None
   x_xtype = None
   x_imm_nt_reg = '0'

   x_name = 'XED_OPERAND_%s' % operand.name.upper()

   if operand.type == 'nt_lookup_fn':
      x_imm_nt_reg = 'XED_NONTERMINAL_' + operand.lookupfn_name.upper()
   elif operand.type == 'imm_const':
      x_imm_nt_reg = operand.bits
   elif operand.type == 'reg':
      x_imm_nt_reg = operand.bits
   elif operand.type == 'flag': # FIXME: not used
      x_imm_nt_reg = operand.bits

   try:
       x_vis  = 'XED_OPVIS_%s' % operand.visibility.upper()
       x_type = 'XED_OPERAND_TYPE_%s' % operand.get_type_for_emit()

       #
       # Some "PUBLIC" operands captured in the pattern do not have
       # xtypes specified. I just make them int types.
       #
       if operand.xtype == None:
           operand.xtype = 'int'
       x_xtype ='XED_OPERAND_XTYPE_%s' % operand.xtype.upper()

       x_rw   = 'XED_OPERAND_ACTION_%s' % operand.rw.upper()
       x_cvt_index = str(operand.cvt_index)
   except:
       mbuild.die("ERROR processing operand %s" % (str(operand)))

   if operand.oc2:
      x_oc2 ='XED_OPERAND_WIDTH_%s' % (operand.oc2.upper())
   else:
      try:
          if operand.type == 'nt_lookup_fn':
              x_oc2 ='XED_OPERAND_WIDTH_%s' % (
                  agi.extra_widths_nt[operand.lookupfn_name].upper() )
          elif operand.type == 'reg':
              tname = re.sub('XED_REG_', '', operand.bits)
              x_oc2 ='XED_OPERAND_WIDTH_%s' % (
                  agi.extra_widths_reg[tname].upper() )
          elif operand.type == 'imm_const':
              x_oc2 ='XED_OPERAND_WIDTH_%s' % (
                  agi.extra_widths_imm_const[operand.name].upper() )
          else:
              mbuild.msgb("INVALID WIDTH CODE", str(operand))
              x_oc2 ='XED_OPERAND_WIDTH_INVALID'
      except:
          mbuild.msgb("INVALID WIDTH CODE", str(operand))
          x_oc2 ='XED_OPERAND_WIDTH_INVALID'

   if operand.type == 'nt_lookup_fn':
       nt = '1'
   else:
       nt = '0'
   args = [ x_name, x_vis, x_rw, x_oc2, x_type, x_xtype,
            x_cvt_index, x_imm_nt_reg, nt ]

   try:
      #msgb("X_NAME", x_name)
      s_args = ",".join(args)
      data_table_file.add_code( '/*%4d*/ XED_DEF_OPND(%s),' %
                                (this_operand, s_args) )
   except:
      die("Bad token in list: %s" % (str(args)))

   return True

def memorize_attributes_equation(agi, attr_string_or):
    try:
        return agi.attributes_dict[attr_string_or]
    except:
        p = agi.attr_next_pos
        if vattr():
            msgb("Memorizing attribute",
                 "%d -> %s" % (p, attr_string_or))

        agi.attributes_dict[attr_string_or] = p
        agi.attr_next_pos = p + 1
        return p



def make_one_attribute_equation(attr_grp,basis):
    one = '((xed_uint64_t)1)'
    attr_string_or = None
    for a in attr_grp:
        if basis:
            rebase = "(%s<<(XED_ATTRIBUTE_%s-%d))" % (one, a, basis)
        else:
            rebase = "(%s<<XED_ATTRIBUTE_%s)" % (one, a)

        if attr_string_or:
            attr_string_or = "%s|%s" % (attr_string_or, rebase)
        else:
            attr_string_or = rebase

    return attr_string_or

def lookup_attr(agi, attr):
    try:
        return agi.sorted_attributes_dict[attr]
    except:
        die("Failed to find attribute [%s] in attributes dictionary" % (attr))

def partition_attributes(agi, attr):
    """Partition the attributes in to groups of 64 by their
    ordinality.  Return a list of groups. 0..63 are in one group,
    64...127 in the next, etc.
    """

    d = { 0:[], 1:[] }
    #msgb("PARTITIONING ATTRIBUTES", '[%s]' % (",".join(attr)))
    for a in attr:
        i = lookup_attr(agi,a)
        b = i // 64
        try:
            d[b].append(a)
        except:
            d[b] = [a]
    return d


def make_attributes_equation(agi,ii):
   """Make a unique key representing the attributes of this instruction"""
   key = ''
   if field_check(ii,'attributes'):
      if ii.attributes:
         trimmed_attributes = \
             list(filter(lambda s: s.find('=') == -1 ,ii.attributes))

         if len(trimmed_attributes) > 0:
             trimmed_attributes.sort()
             key = ",".join(trimmed_attributes)

   n  = memorize_attributes_equation(agi,key)
   return n

def make_attributes_structure_init(agi,v):
   eqns = {0:'0',1:'0'}

   if v:
       groups = partition_attributes(agi, v)
       n = len(groups)
       for i in range(0,n):
           g = groups[i]
           eqns[i] = make_one_attribute_equation(g,i*64)

   el = []
   n = len(eqns)
   for i in range(0,n):
       if eqns[i]:
           el.append(eqns[i])
       else:
           el.append('0')

   s = '{ %s }' % (",".join(el))
   return s

############################################################################
global_operand_table = {}
global_operand_table_id = 0
global_id_to_operand = {}
global_oid_sequences = {}
global_max_operand_sequences = 0
global_oid_sequence_id_to_oid_list = {}
def remember_operand(xop):
   """Call this from wherever operands are created. It assigns unique
   IDs to each operand."""

   global global_operand_table
   global global_operand_table_id
   global global_id_to_operand

   try:
      xop.unique_id = global_operand_table[xop]
      #msgb("A9: Found existing operand ID {} for {}".format(xop.unique_id, str(xop)))
   except:
      global_operand_table[xop] = global_operand_table_id
      xop.unique_id = global_operand_table_id
      global_id_to_operand[xop.unique_id] = xop
      global_operand_table_id = global_operand_table_id  + 1

import hlist
def find_common_operand_sequences(agi):
    """Label each instruction with an oid_sequence number that
    corresponds to its operand sequence. The operands get their
    unique_ids first. """

    global global_operand_table_id # counter of # of operands
    global global_oid_sequences
    global global_max_operand_sequences
    global global_oid_sequence_id_to_oid_list
    next_oid_seqeuence = 0
    reused = 0
    n_operands = 0
    for gi in agi.generator_list:
        for ii in gi.parser_output.instructions:
            # build up a list of operand unique indices
            ii.oid_list  = []
            for op in ii.operands:
                # skip the internal operands
                if op.internal:
                    continue
                remember_operand(op)
                ii.oid_list.append(op.unique_id)

            # then find out if other instructions share that operand sequence
            hl = hlist.hlist_t(ii.oid_list)
            try:
                (ii.oid_sequence, ii.oid_sequence_start) = \
                    global_oid_sequences[hl]
                reused = reused + 1
            except:
                ii.oid_sequence = next_oid_seqeuence
                ii.oid_sequence_start = n_operands
                global_oid_sequences[hl] = (next_oid_seqeuence, n_operands)
                global_oid_sequence_id_to_oid_list[next_oid_seqeuence] = hl
                next_oid_seqeuence = next_oid_seqeuence + 1
                n_operands = n_operands + len(ii.oid_list)

    msgb("Unique Operand Sequences", str(next_oid_seqeuence))
    n = 0
    for k in global_oid_sequences.keys():
        n = n + len(k.lst)
    global_max_operand_sequences = n
    msgb("Number of required operand sequence pointers",
         str(global_max_operand_sequences))
    msgb("Number of reused operand sequence pointers", str(reused))
    msgb("Number of required operands", str(global_operand_table_id))


def code_gen_operand_sequences(agi):
    global global_oid_sequences
    global global_oid_sequence_id_to_oid_list

    m = len(global_oid_sequences)
    k = 0
    for i in range(0, m):
        hl = global_oid_sequence_id_to_oid_list[i]
        for oi,n in enumerate(hl.lst):
            s = '/* %4d %4d.%1d */ %6d,' % (k, i, oi, n)
            agi.operand_sequence_file.add_code(s)
            k = k + 1

def code_gen_unique_operands(agi):
    global global_operand_table_id
    global global_id_to_operand

    for i in range(0,global_operand_table_id):
        operand = global_id_to_operand[i]
        okay = code_gen_itable_operand(agi, agi.data_table_file, operand)
        if not okay:
            die("operand code gen failed")

############################################################################
max_operand_count = 0
global_final_inum = 0
global_emitted_zero_inum = False
def code_gen_instruction(agi, options, ii, state_dict, fo,
                         nonterminal_dict, operand_storage_dict):
   """Emit code for one instruction entry"""
   global max_operand_count
   fp = agi.inst_fp

   itable = 'xed_inst_table[' + str(ii.inum) + ']'
   global global_final_inum
   if ii.inum > global_final_inum:
      global_final_inum = ii.inum

   global global_emitted_zero_inum
   if ii.inum == 0:
       if global_emitted_zero_inum:
           return
       global_emitted_zero_inum = True

   has_iclass =  field_check(ii,'iclass')
   if verb1():
      s = "code_gen_instruction - inum: " + str(ii.inum) + ' '
      if has_iclass:
         s += ii.iclass
      else:
         s += 'no-iclass'
      msge( s)

   # print the operands - separate table with 'index & count" pointers
   # in this table
   operand_count = 0
   for operand in ii.operands:
      if operand.type == 'error':
          continue
      if operand.internal:
          continue

      operand_count = operand_count + 1
   if operand_count != len(ii.oid_list):
       die("Mismatch on operand list for %s" % (str(ii)))

   # print the flags - separate table with "index & count" pointers in
   # this table
   flgrec=0
   complex =False
   if field_check(ii,'flags_info'):
      if ii.flags_info:
         # emit the rflags info
         #FIXME: OLD (flgrec, complex) = ii.flags_info.code_gen(itable, fo)
         (flgrec, complex) = ii.flags_info.emit_data_record(agi.flag_simple_file,
                                                            agi.flag_complex_file,
                                                            agi.flag_action_file)


   # not using "1ULL" because that does not work with VC6 (!!!)
   one = '((xed_uint64_t)1)'
   # emit attributes
   attributes_index = make_attributes_equation(agi,ii)

   operand_names = [ x.name.upper() for x in ii.operands]

   # THE NEW WAY - DATA INITIALIZATION -- see include/private/xed-inst-defs.h
   cpl = '3'
   if has_iclass:
      args = [ 'XED_ICLASS_%s' % (ii.iclass.upper()),
               'XED_CATEGORY_%s' % (ii.category.upper()),
               'XED_EXTENSION_%s' % (ii.extension.upper()) ]
      if ii.cpl:
         cpl = str(ii.cpl)
      args.append(cpl)
      args.append('XED_IFORM_%s'  %( ii.iform_enum))

   else:
      args = [ 'XED_ICLASS_INVALID',
               'XED_CATEGORY_INVALID',
               'XED_EXTENSION_INVALID']
      args.append(cpl)
      args.append('XED_IFORM_INVALID')


   #if field_check(ii,'ucode') and ii.ucode:
   #   args.append(str(ii.ucode))
   #else:
   #   args.append('0')


   args.append(str(ii.oid_sequence_start))
   args.append(str(operand_count))
   if operand_count > max_operand_count:
       max_operand_count = operand_count

   args.append(str(flgrec))
   if complex:
      flagtype = '1'
   else:
      flagtype = '0'
   args.append(flagtype)

   args.append(str(attributes_index))
   if field_check(ii,'exceptions') and ii.exceptions:
       args.append('XED_EXCEPTION_' + ii.exceptions)
   else:
       args.append('XED_EXCEPTION_INVALID')

   s_args = ",".join(args)

   fp.add_code( '/*%4d*/ XED_DEF_INST(%s),' % (ii.inum, s_args) )




#$$ table_init_object
class table_init_object_t(object):
   def __init__(self, file_name, function_name):
      self.file_name_prefix = file_name
      self.function_name_prefix = function_name

      self.fp = None # file pointer
      self.fo = None # function_object_t
      self.init_functions = []
      self.max_lines_per_file = 3000

   def get_init_functions(self):
      return self.init_functions

   def get_fo(self,gi):
      if not self.fp:
         # make a new output file and new function obj if we don't
         # already have one
         n = str(len(self.init_functions))
         self.fp = gi.common.open_file(self.file_name_prefix + n + '.c',
                                       start=False)
         self.fp.start()

         full_function_name = self.function_name_prefix + n
         self.fo = function_object_t(full_function_name,"void")
         self.init_functions.append(self.fo)
      return self.fo

   def check_file(self):
      if self.fo:
         if self.fo.lines() >= self.max_lines_per_file:

            self.fp.write(self.fo.emit())
            self.fp.close()
            del self.fp

            self.fo = None
            self.fp = None

   def finish_fp(self):
      # write anything that didn't get emitted already
      if self.fp:
         self.fp.write(self.fo.emit())
         self.fp.close()
         del self.fp

         self.fo = None
         self.fp = None





def code_gen_instruction_table(agi, gi, itable_init, nonterminal_dict,
                               operand_storage_dict):
   """Emit a table of all instructions. itable_init is a
   table_init_object_t with a list of function_object_ts to which we add
   those that we create."""
   if vtrace():
      msge("code_gen_instruction_table")

   for ii in gi.parser_output.instructions:
      fo = itable_init.get_fo(gi)
      code_gen_instruction(agi,
                           gi.common.options,
                           ii,
                           gi.common.state_bits,
                           fo,
                           nonterminal_dict,
                           operand_storage_dict)

      itable_init.check_file()


def rewrite_default_operand_visibilities(generator,
                                         operand_field_dict):
   """Change the default visibilty of any operand to the visibilty
   indicated by the operand_field_t in the dictionary."""

   if not generator.parser_output.is_lookup_function():
      for ii in generator.parser_output.instructions:
         #if field_check(ii,'iclass'):
         #   mbuild.msgb("Processing", ii.iclass)
         for opnd in ii.operands:
            #mbuild.msgb("Operand", "\t%s" % (str(opnd)))
            if opnd.visibility == 'DEFAULT':
               new_vis = operand_field_dict[opnd.name].default_visibility
               if vopvis():
                  msge("OPVIS-DELTA: " + opnd.name + " to " + new_vis )
               opnd.visibility = new_vis

#################################################################
def emit_string_table(agi, iclass_strings):

    f = agi.common.open_file('xed-iclass-string.c', start=False)
    f.add_misc_header('#include "xed-gen-table-defs.h"')
    f.add_misc_header('#include "xed-tables-extern.h"')
    f.start()
    s = 'char const* const xed_iclass_string[XED_ICLASS_NAME_STR_MAX] = {\n'
    f.write(s)
    for i in iclass_strings:
        f.write('"%s",\n' % (i))
    f.write('};\n')
    f.close()


def collect_iclass_strings(agi):
    """We collect the disasm strings in pairs. One for Intel, One for
    ATT SYSV syntax"""
    iclass_strings = ['invalid','invalid']

    # string table indexed by intel syntax dotted with the att syntax
    st = { 'invalid.invalid': 0 }
    n = 2
    for generator in agi.generator_list:
        ii = generator.parser_output.instructions[0]
        if not field_check(ii,'iclass'):
            continue
        for ii in generator.parser_output.instructions:
            if field_check(ii,'disasm_intel'):
                if not field_check(ii,'disasm_att'):
                    die("Missing att syntax when intel sytnax" +
                        " is provided for %s" % (ii.iclass))
            if field_check(ii,'disasm_att'):
                if not field_check(ii,'disasm_intel'):
                    die("Missing intel syntax when att sytnax " +
                        " is provided for %s" % (ii.iclass))
            if field_check(ii,'disasm_att'):
                k = '%s.%s' % (ii.disasm_intel, ii.disasm_att)
                if k in st:
                    ii.iclass_string_index = st[k]
                else:
                    st[k] = n
                    ii.iclass_string_index = n
                    iclass_strings.append(ii.disasm_intel)
                    iclass_strings.append(ii.disasm_att)
                    n = n + 2

    agi.max_iclass_strings = n
    emit_string_table(agi, iclass_strings)

def compress_iform_strings(values):
   # values are a list of 3 tuples (iform string, index, comment) and
   # the comments are generally empty strings.
    bases = {}
    operand_sigs = { '':0 }
    o_indx = 1
    b_indx = 0
    h  = {} # map index to base, operand indices

    # split the bases (iclass name, mostly) and operand sigs.
    # assign ids to the bases and to the operand sigs
    for iform,index,comment in values:
        try:
            s,rest = iform.split("_",1)
            if s not in bases:
                bases[s]=b_indx
                b = b_indx
                b_indx += 1
            if rest not in operand_sigs:
                operand_sigs[rest] = o_indx
                o = o_indx
                o_indx += 1
        except:
            if iform not in bases:
                bases[iform]=b_indx
                b = b_indx
                o = 0
                b_indx += 1
        # store the base,operand_sig pair
        h[int(index)] = (b,o)

    print("XZ: NTUPLES {} BASES {}  OPERAND_SIGS {}".format(len(values),
                                                            len(bases),
                                                            len(operand_sigs)))

    if len(h) != (max( [ int(x) for x in h.keys() ] )+1):
        print("PROBLEM IN h LENGTH")
    # make an numerically indexed version of the bases table
    bi = {}
    for k,v in bases.items():
        bi[v] = k
    # make an numerically indexed version of the operand_sig table
    oi = {}
    for k,v in operand_sigs.items():
        oi[v] = k

    f = sys.stdout

    f.write('static const char* base[] = {\n')
    for i in range(0,len(bases)):
        f.write( '/* {} */ "{}",\n'.format(i,bi[i]) )
    f.write('};\n')

    f.write('static const char* operands[] = {\n')
    for i in range(0,len(operand_sigs)):
        f.write('/* {} */ "{}",\n'.format(i,oi[i]))
    f.write('};\n')

    f.write('static const iform_name_chunks[] = {\n')
    for i in range(0,len(h)):
        a,b = h[i]
        f.write( '/* {} */ {{ {},{} }},\n'.format(i,a,b))
    f.write('};\n')


def generate_iform_enum(agi,options,values):
   # values are a list of 3 tuples (iform string, index, comment) and
   # the comments are generally empty strings.
   string_convert = 1
   if options.limit_enum_strings:
       string_convert = 0
   enum =  enum_txt_writer.enum_info_t(values,
                                       options.xeddir, options.gendir,
                                       'xed-iform',
                                       'xed_iform_enum_t', 'XED_IFORM_',
                                       cplusplus=False,
                                       extra_header = ['xed-common-hdrs.h',
                                                       'xed-iclass-enum.h'],
                                       upper_case=False,
                                       string_convert=string_convert)
   enum.print_enum()
   enum.run_enumer()
   agi.add_file_name(enum.src_full_file_name)
   agi.add_file_name(enum.hdr_full_file_name,header=True)

def generate_iform_first_last_enum(agi,options,values):
   enum =  enum_txt_writer.enum_info_t(values,
                                       options.xeddir, options.gendir,
                                       'xed-iformfl',
                                       'xed_iformfl_enum_t',
                                       'XED_IFORMFL_',
                                       cplusplus=False,
                                       extra_header = ['xed-common-hdrs.h',
                                                       'xed-iclass-enum.h'],
                                       upper_case=False,
                                       string_convert=-1)
   enum.print_enum()
   enum.run_enumer()
   agi.add_file_name(enum.src_full_file_name)
   agi.add_file_name(enum.hdr_full_file_name,header=True)



global_max_iforms_per_iclass = 0

def collect_and_emit_iforms(agi,options):
   iform_dict = {} # build dictionary by iclass of [iform,...]
   for generator in agi.generator_list:
      ii = generator.parser_output.instructions[0]
      if not field_check(ii,'iclass'):
         continue
      for ii in generator.parser_output.instructions:
         try:
            iform_dict[ii.iclass].append(ii.iform_enum)
         except:
            iform_dict[ii.iclass] = [ii.iform_enum]

   # number them from zero, per iclass
   vtuples = [('INVALID', 0, 'INVALID') ]
   imax = {} # maximum number of iforms per iclass
   for ic,ol in iform_dict.items():
      ol = uniqueify(ol)
      sz= len(ol)
      vsub = zip([ic.upper()]*sz,   # the iclass
                 range(0,sz),       # number the iforms
                 ol)                # the list of iform names
      imax[ic] = sz
      vtuples.extend(vsub)

   #msge("VTUPLES %s" % (str(vtuples)))
   # Relying on stable sorting. sort first by 2nd field (#1), then
   # sort by iclass, making sure "INVALID" is first.
   vtuples.sort(key=key_tuple_element_1)
   vtuples.sort(key=key_invalid_tuple_element_0)


   agi.iform_tuples = vtuples

   # number the tuples from 0
   ntuples = []
   for i,v in enumerate(vtuples):
      lv = list(v)
      lv.extend([str(i),''])
      t = tuple(lv)
      ntuples.append(t)

   #msge("NTUPLES %s" % (str(ntuples)))
   # add a first and last element for each group of iforms (per iclass)
   first_last_tuples = []
   last_tuple = None
   ifirst = {}
   for v in ntuples:
      if last_tuple and last_tuple[0] != v[0]:
         if last_tuple[0] != 'INVALID':
            t = ( 'INVALID', 0, last_tuple[0] + "_LAST", last_tuple[3], '')
            first_last_tuples.append(t)
         t = ( 'INVALID', 0, v[0] + "_FIRST", v[3], '')
         ifirst[v[0]] = int(v[3])
         first_last_tuples.append(t)
      last_tuple = v
   if last_tuple and last_tuple[0] != 'INVALID':
      t = ( 'INVALID', 0, last_tuple[0] + "_LAST", last_tuple[3], '')
      first_last_tuples.append(t)


   #msge("NTUPLES %s" % (str(ntuples)))
   # rip off first two fields of vtuples
   vtuples = [  x[2:] for x in ntuples]

   #for t in vtuples:
   #   msge("TUPLE " + str(t))
   generate_iform_enum(agi,options,vtuples)
   # compress_iform_strings(vtuples)

   # rip off first two fields of vtuples
   first_last_tuples = [ x[2:] for x in  first_last_tuples]
   generate_iform_first_last_enum(agi,options,first_last_tuples)

   #emit  imax in global iclass order for data-initialization!
   cfp = agi.open_file('xed-iform-max.c')
   cfp.write('const xed_uint32_t ' +
             'xed_iform_max_per_iclass_table[XED_ICLASS_LAST] = {\n')
   first = True
   gmax = 0  # maximum number of iforms for any iclass
   niform = 0 # total number of iforms
   for ic in agi.iclasses_enum_order:
      if first:
         first = False
      else:
         cfp.write(',\n')
      try:
         mx = imax[ic]
      except:
         mx = 0  # for the INVALID entry
      if mx > gmax:
         gmax = mx
      niform = niform + mx
      cfp.write('  /* %25s */  %2d' % (ic,mx))
   cfp.write('\n};\n')


   cfp.write('const xed_uint32_t' +
             ' xed_iform_first_per_iclass_table[XED_ICLASS_LAST] = {\n')
   first = True
   niform = 0 # total number of iforms
   for ic in agi.iclasses_enum_order:
      if first:
         first = False
      else:
         cfp.write(',\n')
      try:
         firstiform = ifirst[ic]
      except:
         firstiform = 0  # for the INVALID entry

      cfp.write('  /* %25s */  %2d' % (ic,firstiform))
   cfp.write('\n};\n')

   cfp.close()

   global global_max_iforms_per_iclass
   global_max_iforms_per_iclass = gmax


############################################################################

def relabel_itable(agi):
   """Renumber the itable so that it is sequential."""
   global global_inum
   inum = 1
   for gi in agi.generator_list:
      if not gi.parser_output.is_lookup_function():
         for ii in gi.parser_output.instructions:
            has_iclass =  field_check(ii,'iclass')
            if has_iclass:
                ii.inum = inum
                inum += 1
            else:
                # make all the non-instruction leaves point to node zero
                ii.inum = 0
   global_inum = inum


############################################################################
# The renum_node_id is global because we renumber each graph so that
# we have contiguous numbers for graph code-gen for the distinct subgraphs.
renum_node_id = -1
def renumber_nodes(options,node):
   """renumber the nodes now that we've deleted some"""
   #msge("renumbering graph nodes..")
   renumber_nodes_sub(options,node)
   global renum_node_id
   #msge(" ...last node id = %d" % (renum_node_id))

def renumber_nodes_sub(options,node):
   """renumber the nodes now that we've deleted some"""
   # bump the 'global' node counter
   global renum_node_id
   renum_node_id = renum_node_id + 1
   # update the current node
   #msge("RENUMBER NODE %d becomes %d" % ( node.id, renum_node_id))
   node.id = renum_node_id
   # recur
   for nxt in node.next.values():
      renumber_nodes_sub(options,nxt)


def merge_child_nodes(options,node):
   """Merge the children and grandchildren of this node."""
   candidates = len(node.next)
   if vmerge():
      msge(str(candidates) + " merge candidate")
   # merge tokens??
   # should not need to merge instructions
   # bit_pos* becomes a bigger range
   # more "next" nodes.
   tnode = {}
   for k,child in node.next.items():      # children  # MERGING
      for j in child.next.keys():  # grandchildren
         bigkey = str(k) + str(j)
         if vmerge():
            msge("Bigkey= %s"  % (bigkey))
         child.next[j].token = bigkey
         tnode[bigkey] = child.next[j]
   # overwrite the current nodes next pointers:
   node.next = tnode

   # increment number of decider bits
   node.decider_bits = node.decider_bits + 1
   if vmerge():
      msge("Decider bits after merging = " + str(node.decider_bits))



def merge_nodes(options,node):
   """Merge compatible nodes, deleting some nodes and increasing the
   arity of others"""
   # If nodes are sequential in their bit positions and the next one
   # is not a leaf, consider merging them.

   #FIXME: must not merge across state bits.
   if (not node.is_nonterminal() and
       not node.leaf() and
       not node.is_operand_decider()):
      merging = True
      while merging:
         all_match = True
         decider_bits = [ node.next[k].decider_bits for k in
                          list(node.next.keys()) ]
         if not all_the_same(decider_bits):
            if vmerge():
               msge("Not merging because unequal numbers of decider" +
                    " bits follow:" + str(decider_bits))
               for nxt in node.next.values():
                  msge("\tChildNode:\n" +nxt.dump_str('\t\t'))
            all_match = False
            break


         # stop at byte boundaries. All the children have the same
         # number of decider bits at this point. Look at the first
         # one.
         if decider_bits[0] == 8:
            msge("Stopping child nodes with 8 decider bits")
            break
         if vmerge():
            msge("PREMRG node decider " +
                 "bits= %d child decider bits= %d bitpos_mod8= %d\n" %
                 ( node.decider_bits, decider_bits[0], node.bitpos_mod8))

         # FIXME: the following is not right. We want the bitpos_mod8
         # of the child because that is what we are merging with the
         # grandchild. We also don't care about the decider its of the parent.

         # FIXME: we are not updating the bitpos_mod8 of the children
         # when we merge them.

         # NOTE: IT IS BETTER NOT DO DO THIS TEST AT ALL. THE GRAPH IS
         # MUCH SMALLER.  but more 'next' nodes, which are much
         # smaller. so that is good!

         # Do not want to merge across byte boundaries.
         #if node.decider_bits + decider_bits[0] + node.bitpos_mod8 > 8:
         #if node.decider_bits + decider_bits[0] + node.bitpos_mod8 > 8:
         #   msge("Stopping child node merging at a byte boundary")
         #   break


         # look at all the next nodes
         for child in node.next.values():
            if child.back_split_pos != None:
               if vmerge():
                  msge("Not merging because a child is back-split")
               all_match = False
               break
            if child.is_nonterminal():
               if vmerge():
                  msge("Not merging because a child is a nonterminal")
               all_match = False
               break
            if child.decider_bits == 0: # FIXME: WHY WOULD THIS HAPPEN?
               if vmerge():
                  msge("Not merging because zero decider bits follow: " +
                       str(child.decider_bits))
                  msge("\tChildNode:\n" + child.dump_str('\t'))
               all_match = False
               break
            if child.skipped_bits != 0:
               if vmerge():
                  msge("Not merging because skipped bits at child level: " +
                       str(child.skipped_bits))
               all_match = False
               break


         if all_match:
            merge_child_nodes(options,node)

         else:
            merging = False

   # recur
   for child in node.next.values():
      merge_nodes(options,child)

def optimize_graph(options, node):
   """return an optimized graph. Merge compatible nodes."""
   if vgraph_res():
      print_resource_usage('optimize-graph.0')
   merge_nodes(options,node)
   if vgraph_res():
      print_resource_usage('optimize-graph.1')
   renumber_nodes(options,node)
   if vgraph_res():
      print_resource_usage('optimize-graph.2')


def epsilon_label_graph(options, node):
   node.otherwise_ok  = True
   # recur
   for child in node.next.values():
      epsilon_label_graph(options,child)

############################################################################
## Packers and extractors
############################################################################
# $$ bit_group_info_t
class bit_group_info_t(object):
   """Tell us where physical bits are symbolically. Each bit_group_info_t has:

      a bit name
      a bit instance - the i'th copy of the named bit

      a length - number of bits in this group. So this group is bit i
      though bit i+length-1.

      a position - not counting NONTERMINALS or OPERAND DECIDERS.

      a nonterminal adder - a string describing all previous
      nonterminals encountered)

      a nonterminal instance - counting any and all kinds of
      nonterminals in this pattern
   """
   def __init__(self,
                bit_name,
                instance,
                position_count,
                nonterminal_adder,
                nonterminal_instance=0):
      self.bit_name = bit_name
      # number of the first bit of this run
      self.bit_instance = instance
      # length of this run of bits
      self.length = 1
      self.position_count = position_count
      self.position_nonterminal_adders = nonterminal_adder

      # for nonterminals, the nonterminal_instance says the numeric id
      # of this sub-nonterminal in the current nonterminal. If there
      # are 4 sub-nonterminals in a nonterminal, they are numbered 0
      # to 3. This index is used to index in to the nonterminal storage
      # associated with the current nonterminal.
      self.nonterminal_instance = 0

   def emit(self):
      "return a string"
      lst = [self.bit_name ]
      if self.bit_instance != 0:
         lst.append('instnc:'+str(self.bit_instance))
      lst.append( 'len:'+str(self.length) )
      lst.append(  'pos:'+str(self.position_count) )
      if self.position_nonterminal_adders != '':
         lst.append('ntadders:'+self.position_nonterminal_adders)
      s = '/'.join(lst)
      return s


def print_bit_groups(bit_groups, s=''):
   q = "BITGRP:"
   for b in bit_groups:
      q = q + b.emit() + ' '
   msge(s + " " + q)

############################################################################

def emit_function_headers(fp, fo_dict):
   """For each function in the fo_dict dictionary, emit the function
   prototype to the fp file emitter object."""
   for fname in fo_dict.keys():
      fo = fo_dict[fname]
      fp.write(fo.emit_header())

############################################################################
def mark_operands_internal(agi, parser_output):
    """Go through all the operands in the parser and mark each
    internal or not. They have already been expanded and cleaned
    up."""

    for ii in parser_output.instructions:
        for op in ii.operands: # opnds.operand_info_t list
            ip = agi.operand_storage.get_operand(op.name).internal_or_public
            if ip  == "INTERNAL":
                op.internal = True


def rewrite_state_operands(agi, state_bits, parser_output):
   """For each operand in the parser output, make sure we denote state
   modifcations as operands and not flags"""
   for pi in parser_output.instructions:
      expand_operands(agi, pi, state_bits)

def expand_operands(agi, pi, state_bits):
   """make opnds.operand_info_t's for any un-expanded operands based on the
   strings stored in the state_bits."""
   new_list = []
   for x in pi.operands: # opnds.operand_info_t list
      found = None
      if x.name in state_bits:
         found = x.name
      else:
         lwr = x.name.lower()
         if lwr in state_bits:
            found = lwr

      # the state name we found might expand in to more than one operand.
      if found:
         for v in state_bits[found].list_of_str:
            if vmacro():
               msge("Expanding %s to %s" % (found,v))
            eqp = equals_pattern.match(v)
            if eqp:
               new_operand = mk_opnd(agi, v, default_vis='SUPP')
               if new_operand:
                   new_operand.set_suppressed()
                   new_list.append(new_operand)
            else:
               die("Could not find equals sign in state macro definition of " +
                   x.name)
      elif x.type == 'flag':
         die("THIS SHOULD NOT HAPPEN - FLAG: %s" % (x.name))
      else:
         new_list.append(x)
   pi.operands = new_list



def expand_hierarchical_records(ii):
   """Return a list of new records splitting the extra_ipatterns and
   extra_operands in to new stuff"""
   new_lines = []

   # FIXME: perf: 2007-08-05 mjc could skip this expansion when not
   # needed and save the copying.

   extra_operands = ii.extra_operands
   extra_ipatterns = ii.extra_ipatterns
   extra_iforms_input = ii.extra_iforms_input
   ii.extra_operands = None
   ii.extra_ipatterns = None
   ii.extra_iforms_input = None

   # start with the first instruction, then expand the "extra" ones
   new_lines.append(ii)

   if len(extra_ipatterns) != len(extra_operands) or \
      len(extra_ipatterns) != len(extra_iforms_input):
      die("Missing some patterns, operands or iforms for " + ii.iclass)

   for (ipattern, operands, iform) in zip(extra_ipatterns,
                                          extra_operands,
                                          extra_iforms_input):
      new_rec = copy.deepcopy(ii)
      new_rec.new_inum()
      new_rec.extra_operands = None
      new_rec.extra_ipatterns = None
      new_rec.extra_iforms_input = None
      new_rec.ipattern_input = ipattern
      new_rec.operands_input = operands
      new_rec.iform_input = iform
      #msge("ISET2: %s -- %s" % (iform, str(operands)))
      new_lines.append(new_rec)

   del extra_ipatterns
   del extra_operands
   return new_lines



# $$ generator_common_t
class generator_common_t(object):
   """This is stuff that is common to every geneator and the
   agi. Basically all the globals that are needed by most generator
   specific processing."""

   def __init__(self):
      self.options = None
      self.state_bits = None # dictionary of state_info_t's
      self.state_space = None # dictionary of all values of each state
                              # restriction (operand_decider)

      self.enc_file = None
      self.inst_file = None
      self.operand_storage_hdr_file = None
      self.operand_storage_src_file = None

      self.header_file_names = []
      self.source_file_names = []
      self.file_pointers = []

      self.inst_table_file_names = []

   def get_state_space_values(self,od_token):
       '''return the list of values associated with this token'''
       return self.state_space[od_token]

   def open_file(self,fn, arg_shell_file=False, start=True):
      'open and record the file pointers'

      fp = xed_file_emitter_t(self.options.xeddir,
                              self.options.gendir,
                              fn,
                              shell_file=arg_shell_file)
      if is_header(fn):
          self.header_file_names.append(fp.full_file_name)
      else:
          self.source_file_names.append(fp.full_file_name)

      if start:
          fp.start()
      self.file_pointers.append(fp)
      return fp

   def build_fn(self,tail,header=False):
      'build and record the file names'
      if True: # MJC2006-10-10
         fn = tail
      else:
         fn = os.path.join(self.options.gendir,tail)
         if header:
            self.header_file_names.append(fn)
         else:
            self.source_file_names.append(fn)
      return fn

   def open_all_files(self):
      "Open the major output files"
      msge("Opening output files")

      header = True


      self.inst_file = self.open_file(self.build_fn(
                                          self.options.inst_init_file))

   def open_new_inst_table_file(self):
      i = len(self.inst_table_file_names)
      base_fn = 'xed-inst-table-init-'
      fn = self.build_fn(base_fn + str(i) + ".c")
      self.inst_table_file_names.append(fn)
      fp = self.open_file(fn)
      return fp


   def close_output_files(self):
      "Close the major output files"
      for f in self.file_pointers:
         f.close()

# $$ generator_info_t
class generator_info_t(generator_common_t):
   """All the information that we collect and generate"""
   def __init__(self, common):
      super(generator_info_t,self).__init__()
      self.common = common

      if self.common.options == None:
         die("Bad init")
      #old style generator_common_t.__init__(self,generator_common)
      self.parser_output = None # class parser_t
      self.graph = None
      # unique list of iclasses
      self.iclasses = {}

      # list of tuples of (nonterminal names, max count of how many
      # there are of this one per instruction)
      self.nonterminals = []

      # list of opnds.operand_info_t's
      self.operands = None

      self.storage_class = None

      #For thing that are directly translateable in to tables, we
      #generate a table here.
      self.luf_arrays =  []
      self.marshalling_function = None

   def nonterminal_name(self):
      """The name of this subtree"""
      s =  self.parser_output.nonterminal_name
      return nonterminal_parens_pattern.sub('', s)

   def build_unique_iclass_list(self):
      "build a unique list of iclasses"
      self.iclasses = {}
      for ii in self.parser_output.instructions:
         if field_check(ii,'iclass'):
            if ii.iclass not in self.iclasses:
               self.iclasses[ii.iclass] = True


# $$ all_generator_info_t
class all_generator_info_t(object):
   """List of generators, each with its own graph"""
   def __init__(self,options):
      #common has mostly input and output files and names
      self.common = generator_common_t()
      self.common.options = options
      self.common.open_all_files()

      self.generator_list = []
      self.generator_dict = {} # access by NT name
      self.nonterminal_dict = nonterminal_dict_t()

      self.src_files=[]
      self.hdr_files=[]

      # list of map_info_rdr.map_info_t describing valid maps for this
      # build.
      self.map_info = None


      # enum lists
      self.operand_types = {} # typename -> True
      self.operand_widths = {} # width -> True # oc2
      self.operand_names = {} # name -> Type
      self.iclasses  = []
      self.categories = []
      self.extensions = []
      self.attributes = []

      # for emitting defines with limits
      self.max_iclass_strings = 0
      self.max_convert_patterns = 0
      self.max_decorations_per_operand = 0

      # this is the iclasses in the order of the enumeration for us in
      # initializing other structures.
      self.iclasses_enum_order = None

      # function_object_ts
      self.itable_init_functions = table_init_object_t('xed-init-inst-table-',
                                                       'xed_init_inst_table_')
      self.encode_init_function_objects = []

      # dictionaries of code snippets that map to function names
      self.extractors = {}
      self.packers = {}

      self.operand_storage = None # operand_storage_t


      # function_object_t
      self.overall_lookup_init = None

      # functions called during decode traverals to capture required operands.
      self.all_node_capture_functions = []

      # data for instruction table
      self.inst_fp = None

      # list of (index, initializer) tuples for all the entire decode graph
      self.all_decode_graph_nodes=[]

      self.data_table_file=None
      self.operand_sequence_file=None

      # set by scan_maps
      self.max_map_vex = 0
      self.max_map_evex = 0

      # dict "iclass:extension" -> ( iclass,extension,
      #                               category, iform_enum, properties-list)
      self.iform_info = {}

      self.attributes_dict = {}
      self.attr_next_pos  = 0
      self.attributes_ordered  = None
      self.sorted_attributes_dict = {}
      # a dict of all the enum names to their values.
      # passed to operand storage in order to calculate
      # the number of required bits
      self.all_enums = {}

      # these are xed_file_emitter_t objects
      self.flag_simple_file = self.common.open_file("xed-flags-simple.c", start=False)
      self.flag_complex_file = self.common.open_file("xed-flags-complex.c", start=False)
      self.flag_action_file = self.common.open_file("xed-flags-actions.c", start=False)
      self.flag_simple_file.add_header('xed-flags.h')
      self.flag_complex_file.add_header('xed-flags.h')
      self.flag_complex_file.add_header('xed-flags-private.h')
      self.flag_action_file.add_header('xed-flags.h')

      self.flag_simple_file.start()
      self.flag_complex_file.start()
      self.flag_action_file.start()

      self.emit_flag_simple_decl()
      self.emit_flag_complex_decl()
      self.emit_flag_action_decl()

   def close_flags_files(self):
       self.emit_close_array(self.flag_simple_file)
       self.emit_close_array(self.flag_complex_file)
       self.emit_close_array(self.flag_action_file)

   def emit_flag_simple_decl(self):
       self.flag_simple_file.add_code("const xed_simple_flag_t xed_flags_simple_table[] = {")
       self.flag_simple_file.add_code("/* 0 */ {0,0,0,{0},{0},{0},0}, /* invalid */")

   def emit_flag_action_decl(self):
       self.flag_action_file.add_code("const xed_flag_action_t xed_flag_action_table[] = {")

   def emit_flag_complex_decl(self):
       self.flag_complex_file.add_code("const xed_complex_flag_t xed_flags_complex_table[] = {")
       self.flag_complex_file.add_code("/* 0 */ {0,0,{0,0,0,0,0},}, /* invalid */")

   def emit_close_array(self,f):
       f.add_code_eol("}")


   def open_operand_data_file(self):
      self.data_table_file=self.open_file('xed-init-operand-data.c',
                                          start=False)
      self.data_table_file.add_header('xed-inst-defs.h')
      self.data_table_file.start()
      s = ('XED_DLL_EXPORT const xed_operand_t ' +
          'xed_operand[XED_MAX_OPERAND_TABLE_NODES] = {\n')
      self.data_table_file.write(s)

   def close_operand_data_file(self):
      self.data_table_file.write('};\n')
      self.data_table_file.close()




   def open_operand_sequence_file(self):
      self.operand_sequence_file = \
          self.open_file('xed-init-operand-sequences.c',
                         start=False)
      self.operand_sequence_file.add_header('xed-inst-defs.h')
      self.operand_sequence_file.start()
      s = ('XED_DLL_EXPORT const xed_uint16_t ' +
          'xed_operand_sequences[XED_MAX_OPERAND_SEQUENCES] = {\n')
      self.operand_sequence_file.write(s)

   def close_operand_sequence_file(self):
      self.operand_sequence_file.write('};\n')
      self.operand_sequence_file.close()


   def add_file_name(self,fn,header=False):
      if type(fn) in [bytes,str]:
          fns = [fn]
      elif type(fn) == list:
          fns = fn
      else:
          die("Need string or list")

      for f in fns:
          if header:
             self.hdr_files.append(f)
          else:
             self.src_files.append(f)

   def dump_generated_files(self):
       """For mbuild dependence checking, we need an accurate list of the
          files the generator created. This file is read by xed_mbuild.py"""

       output_file_list = mbuild.join(self.common.options.gendir,
                                      "DECGEN-OUTPUT-FILES.txt")
       f = base_open_file(output_file_list,"w")
       for fn in self.hdr_files + self.src_files:
           f.write(fn+"\n")
       f.close()

   def mk_fn(self,fn):
      if True: #MJC2006-10-10
         return fn
      return self.real_mk_fn(fn)

   def real_mk_fn(self,fn):
      return os.path.join(self.common.options.gendir,fn)

   def close_output_files(self):
      "Close the major output files"
      self.common.close_output_files()

   def make_generator(self, nt_name):
      g = generator_info_t(self.common)
      self.generator_list.append(g)
      self.generator_dict[nt_name] = g
      return g


   def open_file(self, fn, keeper=True, arg_shell_file=False, start=True, private=True):
      'open and record the file pointers'

      fp = xed_file_emitter_t(self.common.options.xeddir,
                              self.common.options.gendir,
                              fn,
                              shell_file=arg_shell_file,
                              is_private=private)
      if keeper:
          self.add_file_name(fp.full_file_name, is_header(fn))

      if start:
          fp.start()
      return fp


   def scan_maps(self):
       for generator in self.generator_list:
           for ii in generator.parser_output.instructions:
               if genutil.field_check(ii, 'iclass'):
                   if ii.is_vex():
                       self.max_map_vex = max(self.max_map_vex, ii.get_map())
                   elif ii.is_evex():
                       self.max_map_evex = max(self.max_map_evex, ii.get_map())


   def code_gen_table_sizes(self):
      """Write the file that has the declarations of the tables that we
      fill in in the generator"""
      fn = "xed-gen-table-defs.h"
      # we do not put this in a namespace because it is included while
      # in the XED namespace.
      fi = xed_file_emitter_t(self.common.options.xeddir,
                              self.common.options.gendir,
                              fn,
                              namespace=None)

      self.add_file_name(fi.full_file_name,header=True)
      fi.replace_headers([]) # no headers
      fi.start()

      global global_final_inum
      irecs = global_final_inum + 1 # 7000

      global global_max_iforms_per_iclass

      global operand_max
      orecs = operand_max+1

      fi.add_code("#define XED_ICLASS_NAME_STR_MAX %d" %
                  (self.max_iclass_strings))

      global max_attributes
      fi.add_code("#define XED_MAX_ATTRIBUTE_COUNT %d" % (max_attributes))

      fi.add_code("#define XED_MAX_INST_TABLE_NODES %d" % (irecs))

      global global_operand_table_id
      fi.add_code("#define XED_MAX_OPERAND_TABLE_NODES %d" %
                  (global_operand_table_id))

      global global_max_operand_sequences
      fi.add_code("#define XED_MAX_OPERAND_SEQUENCES %d" %
                  (global_max_operand_sequences))

      # flags
      fi.add_code("#define XED_MAX_REQUIRED_SIMPLE_FLAGS_ENTRIES %d" %
                  (flag_gen.flags_info_t._flag_simple_rec))
      fi.add_code("#define XED_MAX_REQUIRED_COMPLEX_FLAGS_ENTRIES %d" %
                  (flag_gen.flags_info_t._flag_complex_rec))
      fi.add_code("#define XED_MAX_GLOBAL_FLAG_ACTIONS %d" %
                  (flag_gen.flags_info_t._max_flag_actions))


      fi.add_code("#define XED_MAX_IFORMS_PER_ICLASS %d" %
                  (global_max_iforms_per_iclass))

      fi.add_code("#define XED_MAX_REQUIRED_ATTRIBUTES %d" %
                  (len(self.attributes_dict)))


      fi.add_code("#define XED_MAX_CONVERT_PATTERNS %d" %
                  (self.max_convert_patterns))
      fi.add_code("#define XED_MAX_DECORATIONS_PER_OPERAND %d" %
                  (self.max_decorations_per_operand))

      self.scan_maps()
      fi.add_code("#define XED_MAX_MAP_VEX  {}".format(self.max_map_vex))
      fi.add_code("#define XED_MAX_MAP_EVEX {}".format(self.max_map_evex))
      fi.close()


   def handle_prefab_enum(self,enum_fn):
      # parse the enum file and get the c and h file names
      gendir = self.common.options.gendir
      m=metaenum.metaenum_t(enum_fn,gendir)
      m.run_enumer()
      # remember the c & h file names
      self.add_file_name(m.src_full_file_name)
      self.add_file_name(m.hdr_full_file_name,header=True)
      all_values = [  x.name for x in m.tuples ]
      return all_values




   def handle_prefab_enums(self):
      """Gather up all the enum.txt files in the datafiles directory"""
      prefab_enum_shell_pattern = os.path.join(self.common.options.xeddir,
                                               "datafiles/*enum.txt")
      prefab_enum_files = glob.glob( prefab_enum_shell_pattern )
      for fn in prefab_enum_files:
         msge("PREFAB-ENUM: " + fn)
         self.handle_prefab_enum( fn )

   def extend_operand_names_with_input_states(self):
      type ='xed_uint32_t'
      for operand_decider in self.common.state_space.keys():
         #msge("STATESPACE: considering " + operand_decider)
         if operand_decider not in self.operand_names:
            self.operand_names[operand_decider] = type



def init_functions_for_table(agi, fp, function_name, init_object):
   """emit, to the file pointer fp, headers and calls to each init
   function for the init_object. The function we build is named
   function_name."""
   print_resource_usage('init.0')
   # emit prototype for each subgraph init function
   for dfo in init_object.get_init_functions():
      #print_resource_usage('init.1')
      fp.write(dfo.emit_header())

   #print_resource_usage('init.2')
   # a function that calls each init function
   init_fo = function_object_t(function_name,'void')
   for dfo in init_object.get_init_functions():
      init_fo.add_code_eol(dfo.function_name + '()')
   fp.write(init_fo.emit())
   fp.close()
   del fp
   #print_resource_usage('init.3')

############################################################################

def generator_emit_function_list(fo_list, file_emitter):
   """Emit the function_object_t-s in the fo_list list via the file_emitter"""
   for fo in fo_list:
      fo.emit_file_emitter(file_emitter)

def generator_emit_function_header_list(fo_list, file_emitter):
   """Emit the function headers for the function_object_t-s in the
   fo_list list via the file_emitter"""
   for fo in fo_list:
      file_emitter.add_code(fo.emit_header())

def make_cvt_key(lst):
    return ",".join(lst)
def make_cvt_values(s,n):
    if s == '':
        return ['INVALID']*n
    t = s.split(",")
    len_t = len(t)
    if len_t < n:
        t.extend(['INVALID']*(n-len_t))
    return t

def collect_convert_decorations(agi):
    """Find all instruction operands. Each operand has 0...N where N=3
    currently conversion decorations. Number each combination of
    convert decorations. Assign that number to the instruction. Emit a
    initialized array of convert decoration enumeration names, N-wide.
    Element 0 is special: That means no convert decorations.
    """
    cvt_dict = {'0':'INVALID'}
    cvt_list = ['INVALID']
    n = 1
    for gi in agi.generator_list:
        for ii in gi.parser_output.instructions:
            for op in ii.operands:
                if op.cvt:
                    key = make_cvt_key(op.cvt)
                    try:
                        op.cvt_index = cvt_dict[key]
                    except:
                        cvt_dict[key] = n
                        cvt_list.append(key)
                        op.cvt_index = n
                        n = n + 1
                else:
                    op.cvt_index = 0
    if n >= 256:
        die("NOTIFY XED DEVELOPERS: NEED MORE BITS IN operand cvt_idx field")
    msgb("NUMBER OF CONVERT PATTERNS", str(n))
    agi.max_convert_patterns = n
    agi.max_decorations_per_operand = 3
    fn = 'xed-operand-convert-init.c'
    f = agi.common.open_file(fn, start=False)
    f.add_misc_header("#include \"xed-operand-convert-enum.h\"")
    f.add_misc_header("#include \"xed-gen-table-defs.h\"")
    f.start()
    f.write("\nconst xed_operand_convert_enum_t ")
    f.write("xed_operand_convert[XED_MAX_CONVERT_PATTERNS][%s] = {\n" %
            ('XED_MAX_DECORATIONS_PER_OPERAND'))


    for i,cvt_key in enumerate(cvt_list):
        cvals = make_cvt_values(cvt_key,agi.max_decorations_per_operand)
        s = ("{ XED_OPERAND_CONVERT_%s, " +
             "XED_OPERAND_CONVERT_%s, " +
             "XED_OPERAND_CONVERT_%s },  ") % tuple(cvals)
        f.write("/* %d */ %s\n" % (i,s))
    f.write("\n};\n")
    f.close()



############################################################################
# Generate the graph and most tables
############################################################################


def gen_everything_else(agi):
    """This is the major work function of the generator. We read the
    main input files and build the decoder graph and then the decoder"""

    msge("Reading state bits")
    if agi.common.options.input_state != '':
       #parse the xed-state-bits.txt (or something similar) file and return
       #a dictionary from a token_name to an object of
       #{token_name, [token_expansion]}
       #for example for "no_refining_prefix     REFINING=0 OSZ=0" line we will
       #have an entry no_refining_prefix:
       #{no_refning_prefix, [REFINING=0, OSZ=0]}
       agi.common.state_bits = read_state_spec(agi.common.options.input_state)
    else:
       die("Could not find state bits file in options")
    msge("Done reading state bits")

    #for each of the requirement statements (eg EOSZ=1), found in the state
    #file, save for each token (eg EOSZ) all its possible values
    #(eg [0,1,2,3]), return a dictionary from token to its possible values
    #eg EOSZ: [0,1,2,3]
    agi.common.state_space = compute_state_space(agi.common.state_bits)

    lines = []
    spine  = base_open_file(agi.common.options.spine,"r").readlines()
    lines.extend(spine)

    msge("Reading structured input")
    misc  = base_open_file(
                     agi.common.options.structured_input_fn,"r").readlines()
    lines.extend(misc)

    msge("Reading Instructions (ISA) input")
    isa_lines  = base_open_file(
                     agi.common.options.isa_input_file,"r").readlines()
    lines.extend(isa_lines)
    del isa_lines

    lines = process_continuations(lines)

    # Open structured output file
    if agi.common.options.structured_output_fn.startswith(os.path.sep):
       fn = agi.common.options.structured_output_fn
    else:
       fn = os.path.join(agi.common.options.gendir,
                         agi.common.options.structured_output_fn)
    print_structured_output  = False
    if print_structured_output:
       sout = open(fn,"w")
       print_resource_usage('everything.0')

    # read all the input
    while len(lines) != 0:
       msge("=============================================")
       msge("Creating a generator " + str(len(agi.generator_list)))
       msge("=============================================")
       print_resource_usage('everything.1')
       msge("ALines (lines before reading input) = " + str(len(lines)))
       lines = read_input(agi, lines)
       msge("BLines (lines remaining after reading input) = " + str(len(lines)))

    #after this we will have all deleted and udeleted instructions
    #removed for all parsers, that have instructions.
    #Also all instructions with old versions will be dropped.
    remove_instructions(agi)

    # first pass on the input, build the graph, collect information
    for gi in agi.generator_list:
       # if anything has flags, then add a flags register
       add_flags_register_operand_all(agi,gi.parser_output)

       if agi.common.state_bits == None:
          die("Bad agi state bits")

       if gi.common.state_bits == None:
          die("Bad state bits")

       rewrite_state_operands(agi, gi.common.state_bits, gi.parser_output)
       mark_operands_internal(agi, gi.parser_output)
       if print_structured_output:
          gi.parser_output.print_structured_output(sout)
       ###############################################
       # BUILD THE GRAPH BY RECURSIVE PARTITIONING
       ###############################################
       gi.graph = build_graph(agi.common,
                              gi.parser_output,
                              agi.operand_storage.get_operands())

       if not gi.parser_output.is_lookup_function():
          optimize_graph(agi.common.options, gi.graph)
       nt_name  = gi.graph.token
       #msge("GRAPHROOT: " + nt_name)
       agi.nonterminal_dict.add_graph_node(nt_name, gi.graph.id)

       # For epsilon nodes, where errors are allowed, we label all
       # nodes in the subgraph with "otherwise_ok".
       if gi.parser_output.otherwise_ok:
          epsilon_label_graph(agi.common.options, gi.graph)

       # do not collect operands from nonterminals that are lookup functions:
       if not gi.parser_output.is_lookup_function():
          #msge("Collecting graph enum info")
          collect_graph_enum_info(agi,gi.graph)
          d = {}
          d  =collect_tree_depth(gi.graph, d)
          #msge("DEPTHS: "+ str(d))
       if agi.common.options.print_graph:
          print_graph(agi.common.options,gi.graph)

    print_resource_usage('everything.2')
    if print_structured_output:
       sout.close()
       del sout

    print_resource_usage('everything.3')
    # Renumber the itable nodes so that they are sequential, skipping
    # over the lookup function itable entries.
    relabel_itable(agi)

    print_resource_usage('everything.3a')

    # some stuff needs to be created first so that the pass2 stuff can
    # refer to it.
    for generator in agi.generator_list:
       print_resource_usage('everything.4')
       rewrite_default_operand_visibilities(generator,
                                            agi.operand_storage.get_operands())

       compute_iforms(generator.common.options,
                      generator,
                      agi.operand_storage.get_operands())

    collect_convert_decorations(agi)

    # We emit the iform enum here so that we can use the ordering for
    # initializing other structures.
    emit_iclass_enum_info(agi)
    emit_iclass_rep_ops(agi)

    collect_and_emit_iforms(agi,agi.common.options)
    collect_iclass_strings(agi)
    collect_instruction_types(agi, agi.iform_info)
    agi.isa_sets = collect_isa_sets(agi)

    # Generate the XML file.
    print_resource_usage('XML file')
    generateXMLFile(agi)
    #sys.exit(0)

    # idata.txt file write
    write_instruction_data(agi, agi.iform_info)
    write_quick_iform_map(agi,agi.common.options.gendir,agi.iform_info)

    print_resource_usage('everything.4b')
    # mark bit positions in each "instruction"
    decorate_operands(agi.common.options,agi)
    print_resource_usage('everything.4c')

    decorate_instructions_with_exception_types(agi)

    agi.inst_fp = agi.open_file('xed-init-inst-table-data.c', start=False)
    agi.inst_fp.add_header('xed-inst-defs.h')
    agi.inst_fp.start()
    agi.inst_fp.write('const xed_inst_t ' +
                      'xed_inst_table[XED_MAX_INST_TABLE_NODES] = {\n')

    agi.open_operand_data_file()
    agi.open_operand_sequence_file()

    cg_args = code_gen_dec_args_t()

    agi.encode_init_function_objects.append(
              function_object_t('xed_encode_init', 'void'))
    print_resource_usage('everything.5')

    find_common_operand_sequences(agi)

    for generator in agi.generator_list:
       print_resource_usage('everything.6')
       if generator.parser_output.is_lookup_function():
          pass
       else:
          cg_args.gi = generator
          cg_args.options = generator.common.options
          cg_args.node = generator.graph
          cg_args.nonterminal_dict = agi.nonterminal_dict
          cg_args.state_bits = agi.common.state_bits
          cg_args.itable_init_functions = agi.itable_init_functions

          cg_args.encode_init_function_object =  \
                    agi.encode_init_function_objects[0]
          cg_args.operand_storage_dict = agi.operand_storage.get_operands()

          # generate the itable
          code_gen_instruction_table(agi,
                                     cg_args.gi,
                                     cg_args.itable_init_functions,
                                     cg_args.nonterminal_dict,
                                     cg_args.operand_storage_dict)

          print_resource_usage('everything.7')

    global max_operand_count
    msgb("MAX OPERAND COUNT {}".format(max_operand_count))

    code_gen_unique_operands(agi)
    code_gen_operand_sequences(agi)
    agi.close_operand_data_file()
    agi.close_operand_sequence_file()
    agi.inst_fp.write('};\n')
    agi.inst_fp.close()

    # finish emitting the last function for the itable and the decode graph
    agi.itable_init_functions.finish_fp()

    print_resource_usage('everything.10')

    # THIS NEXT FUNCTION IS THE BIGGEST TIME HOG
    init_functions_for_table(agi,
                             agi.common.inst_file,
                             'xed_init_inst_table',
                             agi.itable_init_functions)

    print_resource_usage('everything.12')
    # some states are not assigned to in the graph and we must reserve
    # storage for them anyway. MODE is one example.
    agi.extend_operand_names_with_input_states()

    emit_enum_info(agi)
    agi.handle_prefab_enums()

    agi.add_file_name(agi.common.source_file_names)
    agi.add_file_name(agi.common.header_file_names, header=True)

    write_attributes_table(agi,agi.common.options.gendir)

    # defines for emitted tables
    agi.code_gen_table_sizes()
    agi.close_flags_files()
    print_resource_usage('everything.16')

    call_chipmodel(agi)
    call_ctables(agi)
    emit_operand_storage(agi)

################################################
def emit_operand_storage(agi):
    agi.operand_storage.emit(agi)

def call_ctables(agi):
    """Conversion tables for operands"""
    lines = open(agi.common.options.ctables_input_fn,'r').readlines()
    srcs = ctables.work(lines,
                        xeddir=agi.common.options.xeddir,
                        gendir=agi.common.options.gendir)

def call_chipmodel(agi):
    args = chipmodel.args_t()
    args.input_file_name = agi.common.options.chip_models_input_fn
    args.xeddir = agi.common.options.xeddir
    args.gendir = agi.common.options.gendir
    args.add_orphans_to_future = agi.common.options.add_orphan_inst_to_future_chip

    args.isa_sets_from_instr = agi.isa_sets

    # isaset_ch is a list of the ISA_SETs mentioned in the chip hierarchy.
    # we need to check that all of those are used/mentioned by some chip.
    files_created,chips,isaset_ch = chipmodel.work(args)

    agi.all_enums['xed_chip_enum_t'] = chips
    agi.all_enums['xed_isa_set_enum_t'] = isaset_ch
    print("Created files: %s" % (" ".join(files_created)))
    for f in files_created:
        agi.add_file_name(f,is_header(f))

################################################
def read_cpuid_mappings(fn):
    return cpuid_rdr.read_file(fn)

def make_cpuid_mappings(agi,mappings):

    # 'mappings' is a dict of isa_set -> list of cpuid_bit_names

    # collect all unique list of cpuid bit names
    cpuid_bits = {}
    for vlist in mappings.values():
        for bit in vlist:
            if bit == 'N/A':
                data = bitname = 'INVALID'
            else:
                try:
                    bitname,orgdata = bit.split('.',1)
                    data = re.sub('[.]','_',orgdata)
                except:
                    die("splitting problem with {}".format(bit))
                if bitname in cpuid_bits:
                    if cpuid_bits[bitname] != data:
                        die("Mismatch on cpuid bit specification for bit {}: {} vs {}".format(
                            bitname, cpuid_bits[bitname], data))
            cpuid_bits[bitname]=data


    cpuid_bit_string_names = sorted(cpuid_bits.keys())

    # move INVALID to 0th element:
    p = cpuid_bit_string_names.index('INVALID')
    del cpuid_bit_string_names[p]
    cpuid_bit_string_names = ['INVALID'] + cpuid_bit_string_names

    # emit enum for cpuid bit names
    cpuid_bit_enum =  enum_txt_writer.enum_info_t(cpuid_bit_string_names,
                                                  agi.common.options.xeddir,
                                                  agi.common.options.gendir,
                                                  'xed-cpuid-bit',
                                                  'xed_cpuid_bit_enum_t',
                                                  'XED_CPUID_BIT_',
                                                  cplusplus=False)
    cpuid_bit_enum.print_enum()
    cpuid_bit_enum.run_enumer()
    agi.add_file_name(cpuid_bit_enum.src_full_file_name)
    agi.add_file_name(cpuid_bit_enum.hdr_full_file_name,header=True)

    fp = agi.open_file('xed-cpuid-tables.c')

    fp.add_code('const xed_cpuid_rec_t xed_cpuid_info[] = {')
    # emit initialized structure mapping cpuid enum values to descriptive structures
    for bitname in cpuid_bit_string_names:
        cpuid_bit_data = cpuid_bits[bitname]
        if bitname == 'INVALID':
            leaf = subleaf = bit  = 0
            reg = 'INVALID'
        else:
            (leaf,subleaf,reg,bit) = cpuid_bit_data.split('_')

        s = "/* {:18s} */ {{ 0x{}, {}, {}, XED_REG_{} }},".format(
            bitname, leaf,subleaf, bit, reg)
        fp.add_code(s)
    fp.add_code('};')

    # check that each isa set in the cpuid files has a corresponding XED_ISA_SET_ value
    fail = False
    for cisa in mappings.keys():
        t = re.sub('XED_ISA_SET_','',cisa)
        if t not in agi.all_enums['xed_isa_set_enum_t']:
            fail = True
            genutil.warn("bad isa_set referenced cpuid file: {}".format(cisa))
    if fail:
        die("Found bad isa_sets in cpuid input files.")




    # emit initialized structure of isa-set mapping to array of cpuid bit string enum.
    n = 4
    fp.add_code('const xed_cpuid_bit_enum_t xed_isa_set_to_cpuid_mapping[][XED_MAX_CPUID_BITS_PER_ISA_SET] = {')

    for isaset in agi.all_enums['xed_isa_set_enum_t']:
        print("ISASET: ", isaset)
        x = 'XED_ISA_SET_' + isaset
        raw = n*['XED_CPUID_BIT_INVALID']
        if x in mappings:
            for i,v in enumerate(mappings[x]):
                if v == 'N/A':
                    bit_symbolic_name = 'INVALID'
                else:
                    (bit_symbolic_name,leaf,subleaf,reg,bit) = v.split('.')

                if i >= n:
                    die("Make XED_MAX_CPUID_BITS_PER_ISA_SET bigger")
                raw[i] = 'XED_CPUID_BIT_' + bit_symbolic_name
        bits = ", ".join(raw)
        s = '/* {} */ {{ {}  }} ,'.format(isaset, bits)
        fp.add_code(s)
    fp.add_code('};')
    fp.close()

def gen_cpuid_map(agi):
    fn = agi.common.options.cpuid_input_fn
    if fn:
        if os.path.exists(fn):
            mappings = read_cpuid_mappings(fn)
            make_cpuid_mappings(agi, mappings)
            return
    die("Could not read cpuid input file: {}".format(str(fn)))

################################################

def emit_regs_enum(options, regs_list):

   #FIXME: sort the register names by their type. Collect all the
   #types-and-widths, sort them by their ordinals. Special handling
   #for the AH/BH/CH/DH registers is required.

   enumvals = refine_regs.rearrange_regs(regs_list)

   reg_enum =  enum_txt_writer.enum_info_t(enumvals,
                                           options.xeddir, options.gendir,
                                           'xed-reg', 'xed_reg_enum_t',
                                           'XED_REG_', cplusplus=False)
   reg_enum.print_enum()
   reg_enum.run_enumer()
   return (reg_enum.src_full_file_name,reg_enum.hdr_full_file_name)

def emit_reg_class_enum(options, regs_list):
   rclasses = {}
   for ri in regs_list:
      if ri.type not in rclasses:
         rclasses[ri.type]=True

      #Add GPR8,16,32,64 as reg classes
      if ri.type == 'GPR':
         fine_rclass = 'GPR' + ri.width
         if fine_rclass  not in rclasses:
            rclasses[fine_rclass]=True

   del rclasses['INVALID']
   just_rclass_names = list(rclasses.keys())
   # FIXME: would really prefer alphanumeric sort (low priority)
   just_rclass_names.sort()

   just_rclass_names[0:0] = ['INVALID'] # put INVALID at the start of the list
   reg_enum =  enum_txt_writer.enum_info_t(just_rclass_names,
                                           options.xeddir,
                                           options.gendir,
                                           'xed-reg-class',
                                           'xed_reg_class_enum_t',
                                           'XED_REG_CLASS_',
                                           cplusplus=False)
   reg_enum.print_enum()
   reg_enum.run_enumer()
   return (reg_enum.src_full_file_name,reg_enum.hdr_full_file_name)

def emit_reg_class_mappings(options, regs_list):
   """Emit code to map any reg to its regclass. Also emit code to map
   GPRs to a more specific GPR regclass (GPR8,16,32,64)"""

   fo = function_object_t('xed_init_reg_mappings', 'void')
   for ri in regs_list:
      s = 'xed_reg_class_array[XED_REG_%s]= XED_REG_CLASS_%s' % (ri.name,
                                                                 ri.type)
      fo.add_code_eol(s)

   for ri in regs_list:
      s = 'xed_largest_enclosing_register_array[XED_REG_%s]= XED_REG_%s' % (
          ri.name, ri.max_enclosing_reg)
      fo.add_code_eol(s)

      if ri.max_enclosing_reg_32:
          m32 = ri.max_enclosing_reg_32
      else:
          m32 = 'INVALID' # used for 64b GPRs

      s = 'xed_largest_enclosing_register_array_32[XED_REG_%s]= XED_REG_%s' % (
          ri.name, m32)
      fo.add_code_eol(s)

   for ri in regs_list:
      if ri.type == 'GPR':
         s = 'xed_gpr_reg_class_array[XED_REG_%s]= XED_REG_CLASS_%s%s' % (
             ri.name, ri.type, ri.width)
         fo.add_code_eol(s)


   for ri in regs_list:
      if 'NA' == ri.width:
         width   = '0'
         width64 = '0'
      elif '/' in ri.width:
         chunks = ri.width.split('/')
         width   = chunks[0]
         width64 = chunks[1]
      else:
         width   = ri.width
         width64 = ri.width

      s = 'xed_reg_width_bits[XED_REG_%s][0] = %s' % (ri.name, width)
      fo.add_code_eol(s)
      s = 'xed_reg_width_bits[XED_REG_%s][1] = %s' % (ri.name, width64)
      fo.add_code_eol(s)

   # write the file in our customized way
   fp = xed_file_emitter_t(options.xeddir,
                           options.gendir,
                           'xed-init-reg-class.c')
   fp.start()
   fp.write(fo.emit())
   fp.close()
   return fp.full_file_name


def gen_regs(options,agi):
   """Generate the register enumeration & reg class mapping functions"""

   lines = base_open_file(options.input_regs,"r","registers input").readlines()

   # remove comments and blank lines
   # regs_list is a list of reg_info_t's
   regs_list = refine_regs.refine_regs_input(lines)
   regs = [  x.name for x in  regs_list]
   agi.all_enums['xed_reg_enum_t'] = regs

   (cfn, hfn) = emit_regs_enum(options, regs_list)
   agi.add_file_name(cfn)
   agi.add_file_name(hfn,header=True)

   (cfn, hfn) = emit_reg_class_enum(options, regs_list)
   agi.add_file_name(cfn)
   agi.add_file_name(hfn,header=True)

   cfn_map = emit_reg_class_mappings(options, regs_list)
   agi.add_file_name(cfn_map)

   agi.regs_info = regs_list


############################################################################
# $$ width_info_t
class width_info_t(object):
   def __init__(self, name, dtype, widths):
      """ a name and a list of widths, 8, 16,32, and 64b"""
      self.name = name.upper()
      self.dtype = dtype
      self.widths = widths

def is_bits(val):
   """Return a number if the value is in explicit bits form:
   [0-9]+bits, or None"""
   length = len(val)
   if length > 4:
      if val[-4:] == "bits":
         number_string =  val[0:-4]
         if completely_numeric.match(number_string):
            return number_string
   return None

def refine_widths_input(lines):
   """Return  a list of width_info_t. Skip comments and blank lines"""
   global comment_pattern
   widths_list = []
   for line in lines:
      pline = comment_pattern.sub('',line).strip()
      if pline == '':
         continue
      wrds = pline.split()
      ntokens = len(wrds)
      if ntokens == 3:
         (name, dtype,  all_width) = wrds
         width8 =  all_width
         width16 = all_width
         width32 = all_width
         width64 = all_width
      elif ntokens == 5:
         width8='0'
         (name,  dtype, width16, width32, width64) = wrds
      else:
         die("Bad number of tokens on line: " + line)

      # convert from bytes to bits, unless in explicit bits form "b'[0-9]+"
      bit_widths = []
      for val in [width8, width16, width32, width64]:
         number_string = is_bits(val)
         if number_string:
            bit_widths.append(number_string)
         else:
            bit_widths.append(str(int(val)*8))
      widths_list.append(width_info_t(name, dtype, bit_widths))
   return widths_list

def emit_widths_enum(options, widths_list):
   just_width_names = [ x.name for x in  widths_list]
   width_enum =  enum_txt_writer.enum_info_t(just_width_names,
                                             options.xeddir, options.gendir,
                                             'xed-operand-width',
                                             'xed_operand_width_enum_t',
                                             'XED_OPERAND_WIDTH_',
                                             cplusplus=False)
   width_enum.print_enum()
   width_enum.run_enumer()
   return (width_enum.src_full_file_name,width_enum.hdr_full_file_name)


def emit_width_lookup(options, widths_list):
   """Emit code to map XED_OPERAND_WIDTH_* and an effective operand size to a
   number of bytes. """

   fo = function_object_t('xed_init_width_mappings', 'void')
   for ri in widths_list:
      for i,w in enumerate(ri.widths):
         s = 'xed_width_bits[XED_OPERAND_WIDTH_%s][%d] = %s' % (ri.name, i, w)
         fo.add_code_eol(s)

         if 0: # DISABLED!!!
            if int(w) % 8  == 0:
               multiple = '1'
            else:
               multiple = '0'
            s = 'xed_width_is_bytes[XED_OPERAND_WIDTH_%s][%d] = %s' % (
                ri.name, i, multiple)
            fo.add_code_eol(s)

   # write the file in our customized way
   fp = xed_file_emitter_t(options.xeddir,
                           options.gendir,
                           'xed-init-width.c')
   fp.start()
   fp.write(fo.emit())
   fp.close()
   return fp.full_file_name


def gen_errors_enum(agi):
   """Read in the information about xed errors"""
   fn = agi.common.options.input_errors
   msge("MAKING ERRORS ENUM")
   all_values = agi.handle_prefab_enum(fn)
   agi.all_enums['xed_error_enum_t'] = all_values

def gen_element_types_base(agi):
   """Read in the information about element base types"""
   fn = agi.common.options.input_element_type_base
   msge("MAKING ELEMENT BASE TYPE ENUM")
   all_values = agi.handle_prefab_enum(fn)
   agi.all_enums['xed_operand_element_type_enum_t'] = all_values

def gen_element_types(agi):
   """Read in the information about element types"""
   lines = base_open_file(agi.common.options.input_element_types,
                          "r","element types").readlines()
   agi.xtypes_dict = opnd_types.read_operand_types(lines)
   agi.xtypes = set(agi.xtypes_dict.keys())

   (cfn,hfn) = opnd_types.write_enum(agi,agi.xtypes_dict)
   agi.add_file_name(cfn)
   agi.add_file_name(hfn,header=True)
   cfn = opnd_types.write_table(agi,agi.xtypes_dict)
   agi.add_file_name(cfn)

def gen_extra_widths(agi):
    """Read the extra decorations for NTs and REGs that lack width
    information"""
    lines = base_open_file(agi.common.options.input_extra_widths,
                           "r", "extra widths input").readlines()
    agi.extra_widths_reg = {}
    agi.extra_widths_nt = {}
    agi.extra_widths_imm_const = {}
    for line in lines:
        pline = comment_pattern.sub('',line).strip()
        if pline == '':
            continue
        wrds = pline.split()
        ntokens = len(wrds)
        if ntokens != 3:
            die("Bad number of tokens on line: " + line)
        (nt_or_reg, name, oc2) = wrds
        if nt_or_reg == 'nt':
            agi.extra_widths_nt[name] = oc2
        elif nt_or_reg == 'reg':
            agi.extra_widths_reg[name] = oc2
        elif nt_or_reg == 'imm_const':
            agi.extra_widths_imm_const[name] = oc2
        else:
            die("Bad NT/REG on line: " + line)



def gen_widths(options,agi):
   """Generate the oc2 operand width enumeration & width lookup function"""

   lines = base_open_file(options.input_widths,"r","widths input").readlines()

   # remove comments and blank lines
   # widths_list is a list of width_info_t's
   widths_list = refine_widths_input(lines)

   (cfn, hfn) = emit_widths_enum(options, widths_list)
   agi.add_file_name(cfn)
   agi.add_file_name(hfn,header=True)

   cfn_map = emit_width_lookup(options, widths_list)
   agi.add_file_name(cfn_map)

   agi.widths_list = widths_list

   # sets the default data type for each width
   agi.widths_dict = {}
   for w in widths_list:
       agi.widths_dict[w.name] = w.dtype

   # compute the scalable widths
   agi.scalable_widths = set()
   for w in widths_list:
      (w8,w16,w32,w64) = w.widths
      if w16 != w32 or w16  != w64 or w32 != w64:
         msge("Adding scalable width:  " + w.name)
         agi.scalable_widths.add(w.name)


############################################################################
def emit_pointer_name_lookup(options, widths_list):
   """Emit code to map integers representing a number of bytes accessed to a
   pointer name for disassembly."""

   max_width = 0
   for bbytes, name, suffix in widths_list:
      if int(bbytes) > max_width:
         max_width = int(bbytes)+1

   hfp = xed_file_emitter_t(options.xeddir,
                           options.gendir,
                           'xed-init-pointer-names.h')
   hfp.start()
   hfp.write("#define XED_MAX_POINTER_NAMES %d\n" % max_width)
   hfp.close()


   fo = function_object_t('xed_init_pointer_names', 'void')
   fo.add_code_eol("memset((void*)xed_pointer_name,0," +
                   "sizeof(const char*)*XED_MAX_POINTER_NAMES)")
   for bbytes, name, suffix in widths_list:
      # add a trailing space to the name for formatting.
      s = 'xed_pointer_name[%s] = \"%s \"' % (bbytes, name)
      fo.add_code_eol(s)

   fo.add_code_eol("memset((void*)xed_pointer_name_suffix,0,"+
                   "sizeof(const char*)*XED_MAX_POINTER_NAMES)")
   for bbytes, name, suffix in widths_list:
      # add a trailing space to the name for formatting.
      s = 'xed_pointer_name_suffix[%s] = \"%s \"' % (bbytes, suffix)
      fo.add_code_eol(s)

   # write the file in our customized way
   fp = xed_file_emitter_t(options.xeddir,
                           options.gendir,
                           'xed-init-pointer-names.c')
   fp.start()
   fp.write("#include \"xed-init-pointer-names.h\"\n")
   fp.write("#include <string.h>\n") # for memset
   fp.write("const char* xed_pointer_name[XED_MAX_POINTER_NAMES];\n")
   fp.write("const char* xed_pointer_name_suffix[XED_MAX_POINTER_NAMES];\n")
   fp.write(fo.emit())
   fp.close()
   return [fp.full_file_name, hfp.full_file_name]

def refine_pointer_names_input(lines):
   """Return  a list of width_info_t. Skip comments and blank lines"""
   global comment_pattern
   widths_list = []
   for line in lines:
      pline = comment_pattern.sub('',line).strip()
      if pline == '':
         continue
      wrds = pline.split()
      ntokens = len(wrds)
      if ntokens == 3:
         (bbytes, name, suffix) = wrds
      else:
         die("Bad number of tokens on line: " + line)
      widths_list.append((bbytes,name,suffix))
   return widths_list

def gen_pointer_names(options,agi):
   """Generate the pointer name lookup function"""
   lines = base_open_file(options.input_pointer_names,"r",
                          "pointer names input").readlines()
   widths_list = refine_pointer_names_input(lines)
   (cfn, hfn) = emit_pointer_name_lookup(options, widths_list)
   agi.add_file_name(cfn)
   agi.add_file_name(hfn,header=True)


def emit_exception_enum(agi):
    if 'INVALID' not in agi.exception_types:
        agi.exception_types.append('INVALID')
    agi.exception_types = uniqueify(agi.exception_types)
    agi.exception_types.sort(key=key_invalid_first)
    enum = enum_txt_writer.enum_info_t( agi.exception_types,
                                        agi.common.options.xeddir,
                                        agi.common.options.gendir,
                                        'xed-exception',
                                        'xed_exception_enum_t',
                                        'XED_EXCEPTION_',
                                        cplusplus=False)
    enum.print_enum()
    enum.run_enumer()
    agi.add_file_name(enum.src_full_file_name)
    agi.add_file_name(enum.hdr_full_file_name,header=True)


def decorate_instructions_with_exception_types(agi):
    """Put a default exception on instructions that lack a specific
    exception."""
    agi.exception_types = []
    for generator in agi.generator_list:
        ii = generator.parser_output.instructions[0]
        if not field_check(ii,'iclass'):
            continue
        for ii in generator.parser_output.instructions:
            if field_check(ii,'exceptions') and ii.exceptions:
                # clean it up a  little
                ii.exceptions = re.sub('-','_',ii.exceptions)
                ii.exceptions = ii.exceptions.upper()
                agi.exception_types.append(ii.exceptions)
            else:
                ii.exceptions = 'INVALID'
    # writes agi.exception_types list of exceptions
    emit_exception_enum(agi)



############################################################################

def emit_ctypes_enum(options, ctypes_dict):
   ctypes_dict['INVALID']=True
   type_names = list(ctypes_dict.keys())
   type_names.sort(key=key_invalid_first)
   ctypes_enum =  enum_txt_writer.enum_info_t(type_names,
                                              options.xeddir, options.gendir,
                                              'xed-operand-ctype',
                                              'xed_operand_ctype_enum_t',
                                              'XED_OPERAND_CTYPE_',
                                              cplusplus=False)
   ctypes_enum.print_enum()
   ctypes_enum.run_enumer()
   return (ctypes_enum.src_full_file_name,ctypes_enum.hdr_full_file_name)

def emit_ctypes_mapping(options, operand_ctype_map, operand_bits_map):
   """Map operand names to ctypes and bits. Return c and h filenames"""
   fn = 'xed-operand-ctype-map'
   cf = xed_file_emitter_t(options.xeddir, options.gendir, fn + '.c')
   hf = xed_file_emitter_t(options.xeddir, options.gendir, fn + '.h')
   cf.start()
   hf.start()
   cf.write("#include \"%s\"\n" % (hf.file_name))

   mfo = function_object_t('xed_operand_get_ctype', 'xed_operand_ctype_enum_t')
   mfo.add_arg("xed_operand_enum_t opname")
   mfo.add_code_eol(" xed_assert(opname <XED_OPERAND_LAST)")
   mfo.add_code_eol(" return xed_operand_ctype[opname]")

   lfo = function_object_t('xed_operand_decider_get_width', 'unsigned int')
   lfo.add_arg("xed_operand_enum_t opname")
   lfo.add_code_eol(" xed_assert(opname <XED_OPERAND_LAST)")
   lfo.add_code_eol(" return xed_operand_bits[opname]")

   ifo = function_object_t('xed_init_operand_ctypes', 'void')

   for o,c in operand_ctype_map.items():
      ifo.add_code_eol(
          "xed_operand_ctype[XED_OPERAND_%s]=XED_OPERAND_CTYPE_%s" % (
              o.upper(),c.upper()))

   for o,c in operand_bits_map.items():
      ifo.add_code_eol("xed_operand_bits[XED_OPERAND_%s]=%s" % (o.upper(), c))

   cf.write("static xed_operand_ctype_enum_t"+
            " xed_operand_ctype[XED_OPERAND_LAST];\n")
   cf.write("static unsigned int  xed_operand_bits[XED_OPERAND_LAST];\n")
   cf.write(ifo.emit())
   cf.write(mfo.emit())
   hf.write(mfo.emit_header())
   cf.write(lfo.emit())
   hf.write(lfo.emit_header())
   hf.close()
   cf.close()
   return (cf.full_file_name, hf.full_file_name)


def gen_operand_storage_fields(options,agi):
   """Read the register names and type specifiers. Build some classes, enum"""
   lines = base_open_file(options.input_fields,"r",
                          "operand fields input").readlines()

   compress_operands = agi.common.options.compress_operands
   agi.operand_storage = operand_storage.operands_storage_t(lines,
                                                            compress_operands)

   operand_fields = agi.operand_storage.get_operands()
   ctypes = {} #  ctypes -> True
   for of in list(operand_fields.values()):
      ctypes[of.ctype]=True


   operand_ctype_map = {}
   operand_bits_map = {}
   for of in operand_fields.values():
      operand_ctype_map[of.name] = of.ctype
      operand_bits_map[of.name] = of.bitwidth


   #msge("OPERAND STORAGE: %s" %(agi.operand_storage.operand_field.keys()))

   # make an enumeration of the ctypes used for passing operands around.
   (cfn, hfn) = emit_ctypes_enum(options, ctypes)
   agi.add_file_name(cfn)
   agi.add_file_name(hfn,header=True)

   (cfn, hfn) = emit_ctypes_mapping(options,
                                    operand_ctype_map, operand_bits_map)
   agi.add_file_name(cfn)
   agi.add_file_name(hfn,header=True)



############################################################################
# MAIN
############################################################################

def main():
   arg_parser = setup_arg_parser()
   (options, args ) = arg_parser.parse_args()

   if options.debug:
       activate_debugger() # genutil

   set_verbosity_options(options.verbosity)
   if options.xeddir == '':
      path_to_generator = sys.argv[0]
      (path_to_src, configure) = os.path.split(path_to_generator)
      options.xeddir = path_to_src
      msge("[ASSUMING PATH TO XED SRC] " + options.xeddir)

   agi = all_generator_info_t(options)

   if not os.path.exists(agi.common.options.gendir):
      die("Need a subdirectory called " + agi.common.options.gendir)

   agi.map_info = map_info_rdr.read_file(options.map_descriptions_input_fn)
   gen_operand_storage_fields(options,agi)

   gen_regs(options,agi)

   gen_widths(options,agi) # writes agi.widths_list and agi.widths_dict
   gen_extra_widths(agi) # writes agi.extra_widths_nt and agi.exta_widths_reg
   gen_element_types_base(agi)
   gen_element_types(agi) # write agi.xtypes dict, agi.xtypes
   gen_pointer_names(options,agi)
<<<<<<< HEAD


=======
   gen_errors_enum(agi) 
   
   
>>>>>>> 9fc12ab6
   # this reads the pattern input, builds a graph, emits the decoder
   # graph and the itable, emits the extractor functions, computes the
   # iforms, writes map using iforms, computes capture
   # functions, gathers and emits enums. (That part should move out).
   gen_everything_else(agi)

   # emit functions to identify AVX and AVX512 instruction groups
   classifier.work(agi)
   ild.work(agi)
   map_info_rdr.emit_enums(agi)

   gen_cpuid_map(agi)
   agi.close_output_files()
   agi.dump_generated_files()

################################################

if __name__ == '__main__':
   _profile = False
   if _profile:
      # profiling takes A REAL LONG TIME
      import profile
      profile.run('main()','profile.out')
   else:
      main()
      sys.exit(0)
#eof<|MERGE_RESOLUTION|>--- conflicted
+++ resolved
@@ -3,7 +3,7 @@
 
 #BEGIN_LEGAL
 #
-#Copyright (c) 2020 Andreas Abel
+#Copyright (c) 2022 Andreas Abel
 #
 #This file has been modified by Andreas Abel.
 #
@@ -959,8 +959,8 @@
                           default='xed-state-bits.txt',
                           help='state input file')
     arg_parser.add_option('--input-errors',
-                          action='store', 
-                          dest='input_errors', 
+                          action='store',
+                          dest='input_errors',
                           default='',
                           help='new chunk for errors enum')
     arg_parser.add_option('--inst',
@@ -7086,14 +7086,9 @@
    gen_element_types_base(agi)
    gen_element_types(agi) # write agi.xtypes dict, agi.xtypes
    gen_pointer_names(options,agi)
-<<<<<<< HEAD
-
-
-=======
-   gen_errors_enum(agi) 
-   
-   
->>>>>>> 9fc12ab6
+   gen_errors_enum(agi)
+
+
    # this reads the pattern input, builds a graph, emits the decoder
    # graph and the itable, emits the extractor functions, computes the
    # iforms, writes map using iforms, computes capture
